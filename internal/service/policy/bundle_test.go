package policy

import (
	"archive/zip"
	"bytes"
	"encoding/json"
	"io"
	"net/http"
	"testing"
	"time"

	"github.com/stretchr/testify/assert"
	"github.com/stretchr/testify/require"
	"go.uber.org/zap"

	"gitlab.eclipse.org/eclipse/xfsc/tsa/policy/internal/storage"
)

// should not be modified, read only
var testPolicy = &storage.Policy{
	Repository: "myrepo",
	Name:       "mypolicy",
	Group:      "example",
	Version:    "1.0",
	Rego:       "package test",
	Data:       `{"hello":"static data"}`,
	DataConfig: `{"cfg":"static data config"}`,
	Locked:     true,
	LastUpdate: time.Date(2023, 11, 7, 1, 0, 0, 0, time.UTC),
}

var testMetadata = Metadata{
	Policy: struct {
		Name       string    `json:"name"`
		Group      string    `json:"group"`
		Version    string    `json:"version"`
		Repository string    `json:"repository"`
		Locked     bool      `json:"locked"`
		LastUpdate time.Time `json:"lastUpdate"`
	}{
		Name:       "mypolicy",
		Group:      "example",
		Version:    "1.0",
		Repository: "myrepo",
		Locked:     true,
		LastUpdate: time.Date(2023, 11, 7, 1, 0, 0, 0, time.UTC),
	},
	PublicKeyURL: "https://policyservice.com/policy/myrepo/example/mypolicy/1.0/key",
}

func TestPolicy_createPolicyBundle(t *testing.T) {
<<<<<<< HEAD
	svc := New(nil, nil, nil, nil, false, zap.NewNop())
=======
	svc := New(nil, nil, nil, nil, "https://policyservice.com", http.DefaultClient, zap.NewNop())
>>>>>>> ec64556a
	bundle, err := svc.createPolicyBundle(testPolicy)
	assert.NoError(t, err)
	assert.NotNil(t, bundle)

	reader, err := zip.NewReader(bytes.NewReader(bundle), int64(len(bundle)))
	assert.NoError(t, err)
	assert.NotNil(t, reader)

	// check metadata
	require.NotNil(t, reader.File[0])
	require.Equal(t, "metadata.json", reader.File[0].Name)
	metaFile, err := reader.File[0].Open()
	require.NoError(t, err)

	var meta Metadata
	err = json.NewDecoder(metaFile).Decode(&meta)
	require.NoError(t, err)
	assert.Equal(t, testMetadata, meta)

	// check policy source code
	assert.NotNil(t, reader.File[1])
	assert.Equal(t, "policy.rego", reader.File[1].Name)
	sourceFile, err := reader.File[1].Open()
	require.NoError(t, err)
	source, err := io.ReadAll(sourceFile)
	require.NoError(t, err)
	assert.Equal(t, "package test", string(source))

	// check static data
	assert.NotNil(t, reader.File[2])
	assert.Equal(t, "data.json", reader.File[2].Name)
	dataFile, err := reader.File[2].Open()
	require.NoError(t, err)
	data, err := io.ReadAll(dataFile)
	require.NoError(t, err)
	assert.Equal(t, `{"hello":"static data"}`, string(data))

	// check static data configuration
	assert.NotNil(t, reader.File[3])
	assert.Equal(t, "data-config.json", reader.File[3].Name)
	dataConfigFile, err := reader.File[3].Open()
	require.NoError(t, err)
	dataConfig, err := io.ReadAll(dataConfigFile)
	require.NoError(t, err)
	assert.Equal(t, `{"cfg":"static data config"}`, string(dataConfig))
}

func TestPolicy_policyFromBundle(t *testing.T) {
	svc := New(nil, nil, nil, nil, "https://policyservice.com", http.DefaultClient, zap.NewNop())
	bundle, err := svc.createPolicyBundle(testPolicy)
	require.NoError(t, err)
	require.NotNil(t, bundle)

	policy, err := svc.policyFromBundle(bundle)
	require.NoError(t, err)
	require.NotNil(t, policy)
	assert.Equal(t, testPolicy, policy)
}<|MERGE_RESOLUTION|>--- conflicted
+++ resolved
@@ -49,11 +49,7 @@
 }
 
 func TestPolicy_createPolicyBundle(t *testing.T) {
-<<<<<<< HEAD
-	svc := New(nil, nil, nil, nil, false, zap.NewNop())
-=======
-	svc := New(nil, nil, nil, nil, "https://policyservice.com", http.DefaultClient, zap.NewNop())
->>>>>>> ec64556a
+	svc := New(nil, nil, nil, nil, "https://policyservice.com", http.DefaultClient, false, zap.NewNop())
 	bundle, err := svc.createPolicyBundle(testPolicy)
 	assert.NoError(t, err)
 	assert.NotNil(t, bundle)
@@ -102,7 +98,7 @@
 }
 
 func TestPolicy_policyFromBundle(t *testing.T) {
-	svc := New(nil, nil, nil, nil, "https://policyservice.com", http.DefaultClient, zap.NewNop())
+	svc := New(nil, nil, nil, nil, "https://policyservice.com", http.DefaultClient, false, zap.NewNop())
 	bundle, err := svc.createPolicyBundle(testPolicy)
 	require.NoError(t, err)
 	require.NotNil(t, bundle)
