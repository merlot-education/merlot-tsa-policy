package policy_test

import (
	"archive/zip"
	"bytes"
	"context"
	"fmt"
	"io"
	"net/http"
	"net/http/httptest"
	"testing"
	"time"

	"github.com/stretchr/testify/assert"
	"github.com/stretchr/testify/require"
	"go.uber.org/zap"

	"gitlab.eclipse.org/eclipse/xfsc/tsa/golib/errors"
	"gitlab.eclipse.org/eclipse/xfsc/tsa/golib/ptr"
	goapolicy "gitlab.eclipse.org/eclipse/xfsc/tsa/policy/gen/policy"
	"gitlab.eclipse.org/eclipse/xfsc/tsa/policy/internal/header"
	"gitlab.eclipse.org/eclipse/xfsc/tsa/policy/internal/service/policy"
	"gitlab.eclipse.org/eclipse/xfsc/tsa/policy/internal/service/policy/policyfakes"
	"gitlab.eclipse.org/eclipse/xfsc/tsa/policy/internal/storage"
)

func TestNew(t *testing.T) {
<<<<<<< HEAD
	svc := policy.New(nil, nil, nil, nil, false, zap.NewNop())
=======
	svc := policy.New(nil, nil, nil, nil, "hostname.com", http.DefaultClient, zap.NewNop())
>>>>>>> ec64556a
	assert.Implements(t, (*goapolicy.Service)(nil), svc)
}

// testReq prepares test request to be used in tests
func testReq() *goapolicy.EvaluateRequest {
	input := map[string]interface{}{"msg": "yes"}
	var body interface{} = input

	return &goapolicy.EvaluateRequest{
		Repository: "policies",
		Group:      "testgroup",
		PolicyName: "example",
		Version:    "1.0",
		Input:      &body,
		TTL:        ptr.Int(30),
	}
}

func TestService_Evaluate(t *testing.T) {
	testPolicy := &storage.Policy{
		Repository: "policies",
		Filename:   "policy.rego",
		Name:       "example",
		Group:      "testgroup",
		Version:    "1.0",
		Rego:       `package testgroup.example default allow = false allow { input.msg == "yes" }`,
		Locked:     false,
		LastUpdate: time.Now(),
	}

	// prepare test policy source code for the case when policy result must contain only the
	// value of a blank variable assignment
	testPolicyBlankAssignment := `package testgroup.example _ = {"hello":"world"}`

	// prepare test policy using static json data during evaluation
	testPolicyWithStaticData := `package testgroup.example default allow = false allow { data.msg == "hello world" }`

	// prepare test policy accessing headers during evaluation
	testPolicyAccessingHeaders := `package testgroup.example token := external.http.header("Authorization")`

	// prepare test request with empty body
	testEmptyReq := func() *goapolicy.EvaluateRequest {
		var body interface{}

		return &goapolicy.EvaluateRequest{
			Repository: "policies",
			Group:      "testgroup",
			PolicyName: "example",
			Version:    "1.0",
			Input:      &body,
			TTL:        ptr.Int(30),
		}
	}

	// prepare http.Request for tests
	httpReq := func() *http.Request {
		req := httptest.NewRequest("GET", "/", nil)
		req.Header.Set("Authorization", "my-token")
		return req
	}

	// prepare context containing headers
	ctxWithHeaders := func() context.Context {
		ctx := header.ToContext(context.Background(), httpReq())
		return ctx
	}

	tests := []struct {
		// test input
		name      string
		ctx       context.Context
		req       *goapolicy.EvaluateRequest
		storage   policy.Storage
		regocache policy.RegoCache
		cache     policy.Cache
		// expected result
		res     *goapolicy.EvaluateResult
		errkind errors.Kind
		errtext string
	}{
		{
			name: "policy is found in policyCache",
			ctx:  ctxWithHeaders(),
			req:  testReq(),
			regocache: &policyfakes.FakeRegoCache{
				GetStub: func(key string) (*storage.Policy, bool) {
					return testPolicy, true
				},
			},
			cache: &policyfakes.FakeCache{
				SetStub: func(ctx context.Context, s string, s2 string, s3 string, bytes []byte, i int) error {
					return nil
				},
			},
			res: &goapolicy.EvaluateResult{
				Result: map[string]interface{}{"allow": true},
			},
		},
		{
			name: "policy is not found",
			req:  testReq(),
			regocache: &policyfakes.FakeRegoCache{
				GetStub: func(key string) (*storage.Policy, bool) {
					return nil, false
				},
			},
			storage: &policyfakes.FakeStorage{
				PolicyStub: func(ctx context.Context, s string, s2 string, s3 string, s4 string) (*storage.Policy, error) {
					return nil, errors.New(errors.NotFound)
				},
			},
			res:     nil,
			errkind: errors.NotFound,
			errtext: "not found",
		},
		{
			name: "error getting policy from storage",
			req:  testReq(),
			regocache: &policyfakes.FakeRegoCache{
				GetStub: func(key string) (*storage.Policy, bool) {
					return nil, false
				},
			},
			storage: &policyfakes.FakeStorage{
				PolicyStub: func(ctx context.Context, s string, s2 string, s3 string, s4 string) (*storage.Policy, error) {
					return nil, errors.New("some error")
				},
			},
			res:     nil,
			errkind: errors.Unknown,
			errtext: "some error",
		},
		{
			name: "policy is locked",
			req:  testReq(),
			regocache: &policyfakes.FakeRegoCache{
				GetStub: func(key string) (*storage.Policy, bool) {
					return nil, false
				},
			},
			storage: &policyfakes.FakeStorage{
				PolicyStub: func(ctx context.Context, s string, s2 string, s3 string, s4 string) (*storage.Policy, error) {
					return &storage.Policy{Locked: true}, nil
				},
			},
			res:     nil,
			errkind: errors.Forbidden,
			errtext: "policy is locked",
		},
		{
			name: "policy is found in storage and isn't locked",
			ctx:  ctxWithHeaders(),
			req:  testReq(),
			regocache: &policyfakes.FakeRegoCache{
				GetStub: func(key string) (*storage.Policy, bool) {
					return nil, false
				},
			},
			storage: &policyfakes.FakeStorage{
				PolicyStub: func(ctx context.Context, s string, s2 string, s3 string, s4 string) (*storage.Policy, error) {
					return testPolicy, nil
				},
			},
			cache: &policyfakes.FakeCache{
				SetStub: func(ctx context.Context, s string, s2 string, s3 string, bytes []byte, i int) error {
					return nil
				},
			},
			res: &goapolicy.EvaluateResult{
				Result: map[string]interface{}{"allow": true},
			},
		},
		{
			name: "policy is executed successfully, but storing the result in cache fails",
			ctx:  ctxWithHeaders(),
			req:  testReq(),
			regocache: &policyfakes.FakeRegoCache{
				GetStub: func(key string) (*storage.Policy, bool) {
					return nil, false
				},
			},
			storage: &policyfakes.FakeStorage{
				PolicyStub: func(ctx context.Context, s string, s2 string, s3 string, s4 string) (*storage.Policy, error) {
					return testPolicy, nil
				},
			},
			cache: &policyfakes.FakeCache{
				SetStub: func(ctx context.Context, s string, s2 string, s3 string, bytes []byte, i int) error {
					return errors.New("some error")
				},
			},
			errkind: errors.Unknown,
			errtext: "error storing policy result in cache",
		},
		{
			name: "policy with blank variable assignment is evaluated successfully",
			ctx:  ctxWithHeaders(),
			req:  testReq(),
			regocache: &policyfakes.FakeRegoCache{
				GetStub: func(key string) (*storage.Policy, bool) {
					return nil, false
				},
			},
			storage: &policyfakes.FakeStorage{
				PolicyStub: func(ctx context.Context, s string, s2 string, s3 string, s4 string) (*storage.Policy, error) {
					return &storage.Policy{
						Repository: "policies",
						Name:       "example",
						Group:      "testgroup",
						Version:    "1.0",
						Rego:       testPolicyBlankAssignment,
						Locked:     false,
						LastUpdate: time.Now(),
					}, nil
				},
			},
			cache: &policyfakes.FakeCache{
				SetStub: func(ctx context.Context, s string, s2 string, s3 string, bytes []byte, i int) error {
					return nil
				},
			},
			res: &goapolicy.EvaluateResult{
				Result: map[string]interface{}{"hello": "world"},
			},
		},
		{
			name: "policy is evaluated successfully with TTL sent in the request headers",
			ctx:  ctxWithHeaders(),
			req:  testReq(),
			regocache: &policyfakes.FakeRegoCache{
				GetStub: func(key string) (*storage.Policy, bool) {
					return nil, false
				},
			},
			storage: &policyfakes.FakeStorage{
				PolicyStub: func(ctx context.Context, s string, s2 string, s3 string, s4 string) (*storage.Policy, error) {
					return &storage.Policy{
						Repository: "policies",
						Name:       "example",
						Group:      "testgroup",
						Version:    "1.0",
						Rego:       testPolicyBlankAssignment,
						Locked:     false,
						LastUpdate: time.Now(),
					}, nil
				},
			},
			cache: &policyfakes.FakeCache{
				SetStub: func(ctx context.Context, s string, s2 string, s3 string, bytes []byte, i int) error {
					return nil
				},
			},
			res: &goapolicy.EvaluateResult{
				Result: map[string]interface{}{"hello": "world"},
			},
		},
		{
			name: "policy using static json data is evaluated successfully",
			ctx:  ctxWithHeaders(),
			req:  testReq(),
			regocache: &policyfakes.FakeRegoCache{
				GetStub: func(key string) (*storage.Policy, bool) {
					return nil, false
				},
			},
			storage: &policyfakes.FakeStorage{
				PolicyStub: func(ctx context.Context, s string, s2 string, s3 string, s4 string) (*storage.Policy, error) {
					return &storage.Policy{
						Repository: "policies",
						Name:       "example",
						Group:      "testgroup",
						Version:    "1.0",
						Rego:       testPolicyWithStaticData,
						Data:       `{"msg": "hello world"}`,
						Locked:     false,
						LastUpdate: time.Now(),
					}, nil
				},
			},
			cache: &policyfakes.FakeCache{
				SetStub: func(ctx context.Context, s string, s2 string, s3 string, bytes []byte, i int) error {
					return nil
				},
			},
			res: &goapolicy.EvaluateResult{
				Result: map[string]interface{}{"allow": true},
			},
		},
		{
			name: "policy accessing headers is evaluated successfully",
			ctx:  ctxWithHeaders(),
			req:  testReq(),
			regocache: &policyfakes.FakeRegoCache{
				GetStub: func(key string) (*storage.Policy, bool) {
					return nil, false
				},
			},
			storage: &policyfakes.FakeStorage{
				PolicyStub: func(ctx context.Context, s string, s2 string, s3 string, s4 string) (*storage.Policy, error) {
					return &storage.Policy{
						Repository: "policies",
						Name:       "example",
						Group:      "testgroup",
						Version:    "1.0",
						Rego:       testPolicyAccessingHeaders,
						Locked:     false,
						LastUpdate: time.Now(),
					}, nil
				},
			},
			cache: &policyfakes.FakeCache{
				SetStub: func(ctx context.Context, s string, s2 string, s3 string, bytes []byte, i int) error {
					return nil
				},
			},
			res: &goapolicy.EvaluateResult{
				Result: map[string]interface{}{"token": "my-token"},
			},
		},
		{
			name: "policy with empty input is evaluated successfully",
			ctx:  ctxWithHeaders(),
			req:  testEmptyReq(),
			regocache: &policyfakes.FakeRegoCache{
				GetStub: func(key string) (*storage.Policy, bool) {
					return nil, false
				},
			},
			storage: &policyfakes.FakeStorage{
				PolicyStub: func(ctx context.Context, s string, s2 string, s3 string, s4 string) (*storage.Policy, error) {
					return testPolicy, nil
				},
			},
			cache: &policyfakes.FakeCache{
				SetStub: func(ctx context.Context, s string, s2 string, s3 string, bytes []byte, i int) error {
					return nil
				},
			},
			res: &goapolicy.EvaluateResult{
				Result: map[string]interface{}{"allow": false},
			},
		},
	}

	for _, test := range tests {
		t.Run(test.name, func(t *testing.T) {
<<<<<<< HEAD
			svc := policy.New(test.storage, test.regocache, test.cache, nil, false, zap.NewNop())
=======
			svc := policy.New(test.storage, test.regocache, test.cache, nil, "hostname.com", http.DefaultClient, zap.NewNop())
>>>>>>> ec64556a
			ctx := context.Background()
			if test.ctx != nil {
				ctx = test.ctx
			}
			res, err := svc.Evaluate(ctx, test.req)
			if err == nil {
				assert.Empty(t, test.errtext)
				assert.NotNil(t, res)

				assert.Equal(t, test.res.Result, res.Result)
				assert.NotEmpty(t, res.ETag)
			} else {
				e, ok := err.(*errors.Error)
				assert.True(t, ok)

				assert.Contains(t, e.Error(), test.errtext)
				assert.Equal(t, test.errkind, e.Kind)
				assert.Equal(t, test.res, res)
			}
		})
	}
}

func TestService_Validate(t *testing.T) {
	// prepare basic JSON schema
	jsonSchema := `
		{
		  "type": "object",
		  "properties": {
			"foo": {
			  "type": "string",
			  "minLength": 5
			}
		  },
		  "required": [
			"foo"
		  ]
		}
	`
	// prepare schema with specified $schema property
	jsonSchemaWithSchemaProperty := `
		{
		  "$schema": "http://json-schema.org/draft-04/schema#",
		  "type": "object",
		  "properties": {
			"foo": {
			  "type": "string",
			  "minLength": 5
			}
		  },
		  "required": [
			"foo"
		  ]
		}
	`

	tests := []struct {
		name      string
		req       *goapolicy.EvaluateRequest
		storage   policy.Storage
		regocache policy.RegoCache
		cache     policy.Cache
		// expected result
		evalRes *goapolicy.EvaluateResult
		errkind errors.Kind
		errtext string
	}{
		{
			name: "output validation schema is empty",
			req:  testReq(),
			regocache: &policyfakes.FakeRegoCache{
				GetStub: func(key string) (*storage.Policy, bool) {
					return nil, false
				},
			},
			storage: &policyfakes.FakeStorage{
				PolicyStub: func(ctx context.Context, s string, s2 string, s3 string, s4 string) (*storage.Policy, error) {
					return &storage.Policy{
						Repository:   "policies",
						Name:         "example",
						Group:        "testgroup",
						Version:      "1.0",
						Rego:         `package testgroup.example _ = {"hello":"world"}`,
						Locked:       false,
						OutputSchema: "",
						LastUpdate:   time.Now(),
					}, nil
				},
			},
			cache: &policyfakes.FakeCache{
				SetStub: func(ctx context.Context, s string, s2 string, s3 string, bytes []byte, i int) error {
					return nil
				},
			},
			errtext: "validation schema for policy output is not found",
			errkind: errors.BadRequest,
		},
		{
			name: "output validation schema is invalid JSON schema",
			req:  testReq(),
			regocache: &policyfakes.FakeRegoCache{
				GetStub: func(key string) (*storage.Policy, bool) {
					return nil, false
				},
			},
			storage: &policyfakes.FakeStorage{
				PolicyStub: func(ctx context.Context, s string, s2 string, s3 string, s4 string) (*storage.Policy, error) {
					return &storage.Policy{
						Repository:   "policies",
						Name:         "example",
						Group:        "testgroup",
						Version:      "1.0",
						Rego:         `package testgroup.example _ = {"hello":"world"}`,
						Locked:       false,
						OutputSchema: "invalid JSON schema",
						LastUpdate:   time.Now(),
					}, nil
				},
			},
			cache: &policyfakes.FakeCache{
				SetStub: func(ctx context.Context, s string, s2 string, s3 string, bytes []byte, i int) error {
					return nil
				},
			},
			errtext: "error compiling output validation schema",
			errkind: errors.Unknown,
		},
		{
			name: "policy output schema validation fails",
			req:  testReq(),
			regocache: &policyfakes.FakeRegoCache{
				GetStub: func(key string) (*storage.Policy, bool) {
					return nil, false
				},
			},
			storage: &policyfakes.FakeStorage{
				PolicyStub: func(ctx context.Context, s string, s2 string, s3 string, s4 string) (*storage.Policy, error) {
					return &storage.Policy{
						Repository:   "policies",
						Name:         "example",
						Group:        "testgroup",
						Version:      "1.0",
						Rego:         `package testgroup.example _ = {"foo":"bar"}`,
						Locked:       false,
						OutputSchema: jsonSchema,
						LastUpdate:   time.Now(),
					}, nil
				},
			},
			cache: &policyfakes.FakeCache{
				SetStub: func(ctx context.Context, s string, s2 string, s3 string, bytes []byte, i int) error {
					return nil
				},
			},
			errtext: "policy output schema validation failed",
			errkind: errors.Unknown,
		},
		{
			name: "policy output validation is successful",
			req:  testReq(),
			regocache: &policyfakes.FakeRegoCache{
				GetStub: func(key string) (*storage.Policy, bool) {
					return nil, false
				},
			},
			storage: &policyfakes.FakeStorage{
				PolicyStub: func(ctx context.Context, s string, s2 string, s3 string, s4 string) (*storage.Policy, error) {
					return &storage.Policy{
						Repository:   "policies",
						Name:         "example",
						Group:        "testgroup",
						Version:      "1.0",
						Rego:         `package testgroup.example _ = {"foo":"barbaz"}`,
						Locked:       false,
						OutputSchema: jsonSchema,
						LastUpdate:   time.Now(),
					}, nil
				},
			},
			cache: &policyfakes.FakeCache{
				SetStub: func(ctx context.Context, s string, s2 string, s3 string, bytes []byte, i int) error {
					return nil
				},
			},
			evalRes: &goapolicy.EvaluateResult{
				Result: map[string]interface{}{"foo": "barbaz"},
			},
		},
		{
			name: "policy output validation using explicit schema draft version is successful ",
			req:  testReq(),
			regocache: &policyfakes.FakeRegoCache{
				GetStub: func(key string) (*storage.Policy, bool) {
					return nil, false
				},
			},
			storage: &policyfakes.FakeStorage{
				PolicyStub: func(ctx context.Context, s string, s2 string, s3 string, s4 string) (*storage.Policy, error) {
					return &storage.Policy{
						Repository:   "policies",
						Name:         "example",
						Group:        "testgroup",
						Version:      "1.0",
						Rego:         `package testgroup.example _ = {"foo":"barbaz"}`,
						Locked:       false,
						OutputSchema: jsonSchemaWithSchemaProperty,
						LastUpdate:   time.Now(),
					}, nil
				},
			},
			cache: &policyfakes.FakeCache{
				SetStub: func(ctx context.Context, s string, s2 string, s3 string, bytes []byte, i int) error {
					return nil
				},
			},
			evalRes: &goapolicy.EvaluateResult{
				Result: map[string]interface{}{"foo": "barbaz"},
			},
		},
	}

	for _, test := range tests {
		t.Run(test.name, func(t *testing.T) {
			svc := policy.New(test.storage, test.regocache, test.cache, nil, false, zap.NewNop())

			res, err := svc.Validate(context.Background(), test.req)
			if err == nil {
				assert.Empty(t, test.errtext)
				assert.NotNil(t, res)

				assert.Equal(t, test.evalRes.Result, res.Result)
				assert.NotEmpty(t, res.ETag)
			} else {
				e, ok := err.(*errors.Error)
				assert.True(t, ok)

				assert.Contains(t, e.Error(), test.errtext)
				assert.Equal(t, test.errkind, e.Kind)
				assert.Equal(t, test.evalRes, res)
			}
		})
	}
}

func TestService_Lock(t *testing.T) {
	// prepare test request to be used in tests
	testReq := func() *goapolicy.LockRequest {
		return &goapolicy.LockRequest{
			Group:      "testgroup",
			PolicyName: "example",
			Version:    "1.0",
		}
	}

	tests := []struct {
		name    string
		req     *goapolicy.LockRequest
		storage policy.Storage

		errkind errors.Kind
		errtext string
	}{
		{
			name: "policy is not found",
			req:  testReq(),
			storage: &policyfakes.FakeStorage{
				PolicyStub: func(ctx context.Context, s string, s2 string, s3 string, s4 string) (*storage.Policy, error) {
					return nil, errors.New(errors.NotFound)
				},
			},
			errkind: errors.NotFound,
			errtext: "not found",
		},
		{
			name: "error getting policy from storage",
			req:  testReq(),
			storage: &policyfakes.FakeStorage{
				PolicyStub: func(ctx context.Context, s string, s2 string, s3 string, s4 string) (*storage.Policy, error) {
					return nil, errors.New("some error")
				},
			},
			errkind: errors.Unknown,
			errtext: "some error",
		},
		{
			name: "policy is already locked",
			req:  testReq(),
			storage: &policyfakes.FakeStorage{
				PolicyStub: func(ctx context.Context, s string, s2 string, s3 string, s4 string) (*storage.Policy, error) {
					return &storage.Policy{Locked: true}, nil
				},
			},
			errkind: errors.Forbidden,
			errtext: "policy is already locked",
		},
		{
			name: "fail to lock policy",
			req:  testReq(),
			storage: &policyfakes.FakeStorage{
				PolicyStub: func(ctx context.Context, s string, s2 string, s3 string, s4 string) (*storage.Policy, error) {
					return &storage.Policy{Locked: false}, nil
				},
				SetPolicyLockStub: func(ctx context.Context, repository, name, group, version string, lock bool) error {
					return errors.New(errors.Internal, "error locking policy")
				},
			},
			errkind: errors.Internal,
			errtext: "error locking policy",
		},
		{
			name: "policy is locked successfully",
			req:  testReq(),
			storage: &policyfakes.FakeStorage{
				PolicyStub: func(ctx context.Context, s string, s2 string, s3 string, s4 string) (*storage.Policy, error) {
					return &storage.Policy{Locked: false}, nil
				},
				SetPolicyLockStub: func(ctx context.Context, repository, name, group, version string, lock bool) error {
					return nil
				},
			},
			errtext: "",
		},
	}

	for _, test := range tests {
		t.Run(test.name, func(t *testing.T) {
<<<<<<< HEAD
			svc := policy.New(test.storage, nil, nil, nil, false, zap.NewNop())
=======
			svc := policy.New(test.storage, nil, nil, nil, "hostname.com", http.DefaultClient, zap.NewNop())
>>>>>>> ec64556a
			err := svc.Lock(context.Background(), test.req)
			if err == nil {
				assert.Empty(t, test.errtext)
			} else {
				e, ok := err.(*errors.Error)
				assert.True(t, ok)

				assert.Contains(t, e.Error(), test.errtext)
				assert.Equal(t, test.errkind, e.Kind)
			}
		})
	}
}

func TestService_Unlock(t *testing.T) {
	// prepare test request to be used in tests
	testReq := func() *goapolicy.UnlockRequest {
		return &goapolicy.UnlockRequest{
			Repository: "policies",
			Group:      "testgroup",
			PolicyName: "example",
			Version:    "1.0",
		}
	}

	tests := []struct {
		name    string
		req     *goapolicy.UnlockRequest
		storage policy.Storage

		errkind errors.Kind
		errtext string
	}{
		{
			name: "policy is not found",
			req:  testReq(),
			storage: &policyfakes.FakeStorage{
				PolicyStub: func(ctx context.Context, s string, s2 string, s3 string, s4 string) (*storage.Policy, error) {
					return nil, errors.New(errors.NotFound)
				},
			},
			errkind: errors.NotFound,
			errtext: "not found",
		},
		{
			name: "error getting policy from storage",
			req:  testReq(),
			storage: &policyfakes.FakeStorage{
				PolicyStub: func(ctx context.Context, s string, s2 string, s3 string, s4 string) (*storage.Policy, error) {
					return nil, errors.New("some error")
				},
			},
			errkind: errors.Unknown,
			errtext: "some error",
		},
		{
			name: "policy is unlocked",
			req:  testReq(),
			storage: &policyfakes.FakeStorage{
				PolicyStub: func(ctx context.Context, s string, s2 string, s3 string, s4 string) (*storage.Policy, error) {
					return &storage.Policy{Locked: false}, nil
				},
			},
			errkind: errors.Forbidden,
			errtext: "policy is unlocked",
		},
		{
			name: "fail to unlock policy",
			req:  testReq(),
			storage: &policyfakes.FakeStorage{
				PolicyStub: func(ctx context.Context, s string, s2 string, s3 string, s4 string) (*storage.Policy, error) {
					return &storage.Policy{Locked: true}, nil
				},
				SetPolicyLockStub: func(ctx context.Context, repository, name, group, version string, lock bool) error {
					return errors.New(errors.Internal, "error unlocking policy")
				},
			},
			errkind: errors.Internal,
			errtext: "error unlocking policy",
		},
		{
			name: "policy is unlocked successfully",
			req:  testReq(),
			storage: &policyfakes.FakeStorage{
				PolicyStub: func(ctx context.Context, s string, s2 string, s3 string, s4 string) (*storage.Policy, error) {
					return &storage.Policy{Locked: true}, nil
				},
				SetPolicyLockStub: func(ctx context.Context, repository, name, group, version string, lock bool) error {
					return nil
				},
			},
			errtext: "",
		},
	}

	for _, test := range tests {
		t.Run(test.name, func(t *testing.T) {
<<<<<<< HEAD
			svc := policy.New(test.storage, nil, nil, nil, false, zap.NewNop())
=======
			svc := policy.New(test.storage, nil, nil, nil, "hostname.com", http.DefaultClient, zap.NewNop())
>>>>>>> ec64556a
			err := svc.Unlock(context.Background(), test.req)
			if err == nil {
				assert.Empty(t, test.errtext)
			} else {
				e, ok := err.(*errors.Error)
				assert.True(t, ok)

				assert.Contains(t, e.Error(), test.errtext)
				assert.Equal(t, test.errkind, e.Kind)
			}
		})
	}
}

func TestService_ListPolicies(t *testing.T) {
	strPointer := func(str string) *string {
		return &str
	}
	boolTrue := true
	boolFalse := false
	tests := []struct {
		name    string
		storage policy.Storage
		request *goapolicy.PoliciesRequest

		response *goapolicy.PoliciesResult
		errText  string
	}{
		{
			name: "storage return error",
			storage: &policyfakes.FakeStorage{GetPoliciesStub: func(ctx context.Context, b *bool) ([]*storage.Policy, error) {
				return nil, fmt.Errorf("some error")
			}},
			request: &goapolicy.PoliciesRequest{
				Locked:     new(bool),
				Rego:       new(bool),
				Data:       new(bool),
				DataConfig: new(bool),
			},

			errText: "some error",
		},
		{
			name: "request without errors and any additional request parameter return all policies",
			storage: &policyfakes.FakeStorage{GetPoliciesStub: func(ctx context.Context, b *bool) ([]*storage.Policy, error) {
				return []*storage.Policy{{
					Repository: "policies",
					Name:       "example",
					Group:      "example",
					Version:    "example",
					Rego:       "some rego",
					Data:       "some Data",
					DataConfig: "data config",
					Locked:     false,
					LastUpdate: time.Time{},
				}, {
					Repository: "policies",
					Name:       "example",
					Group:      "example",
					Version:    "example",
					Rego:       "some rego",
					Data:       "some data",
					DataConfig: "data config",
					Locked:     true,
					LastUpdate: time.Time{},
				}}, nil
			}},
			request: &goapolicy.PoliciesRequest{},

			response: &goapolicy.PoliciesResult{
				Policies: []*goapolicy.Policy{
					{
						Repository: "policies",
						PolicyName: "example",
						Group:      "example",
						Version:    "example",
						Locked:     false,
						LastUpdate: time.Time{}.Unix(),
					},
					{
						Repository: "policies",
						PolicyName: "example",
						Group:      "example",
						Version:    "example",
						Locked:     true,
						LastUpdate: time.Time{}.Unix(),
					},
				},
			},
		},
		{
			name: "request with only locked parameter equal to true returns only locked policies",
			storage: &policyfakes.FakeStorage{GetPoliciesStub: func(ctx context.Context, b *bool) ([]*storage.Policy, error) {
				return []*storage.Policy{{
					Repository: "policies",
					Name:       "example",
					Group:      "example",
					Version:    "example",
					Rego:       "some rego",
					Data:       "some data",
					DataConfig: "data config",
					Locked:     true,
					LastUpdate: time.Time{},
				}}, nil
			}},
			request: &goapolicy.PoliciesRequest{
				Locked: &boolTrue,
			},

			response: &goapolicy.PoliciesResult{
				Policies: []*goapolicy.Policy{
					{
						Repository: "policies",
						PolicyName: "example",
						Group:      "example",
						Version:    "example",
						Locked:     true,
						LastUpdate: time.Time{}.Unix(),
					},
				},
			},
		},
		{
			name: "request with only locked parameter equal to false returns only unlocked policies",
			storage: &policyfakes.FakeStorage{GetPoliciesStub: func(ctx context.Context, b *bool) ([]*storage.Policy, error) {
				return []*storage.Policy{{
					Repository: "policies",
					Name:       "example",
					Group:      "example",
					Version:    "example",
					Rego:       "some rego",
					Data:       "some data",
					DataConfig: "data config",
					Locked:     false,
					LastUpdate: time.Time{},
				}}, nil
			}},
			request: &goapolicy.PoliciesRequest{
				Locked: &boolFalse,
			},

			response: &goapolicy.PoliciesResult{
				Policies: []*goapolicy.Policy{
					{
						Repository: "policies",
						PolicyName: "example",
						Group:      "example",
						Version:    "example",
						Locked:     false,
						LastUpdate: time.Time{}.Unix(),
					},
				},
			},
		},
		{
			name: "request with all additional params set to true",
			storage: &policyfakes.FakeStorage{GetPoliciesStub: func(ctx context.Context, b *bool) ([]*storage.Policy, error) {
				return []*storage.Policy{{
					Repository: "policies",
					Name:       "example",
					Group:      "example",
					Version:    "example",
					Rego:       "some rego",
					Data:       "some data",
					DataConfig: "data config",
					Locked:     false,
					LastUpdate: time.Time{},
				}}, nil
			}},
			request: &goapolicy.PoliciesRequest{
				Locked:     new(bool),
				Rego:       &boolTrue,
				Data:       &boolTrue,
				DataConfig: &boolTrue,
			},

			response: &goapolicy.PoliciesResult{
				Policies: []*goapolicy.Policy{
					{
						Repository: "policies",
						PolicyName: "example",
						Group:      "example",
						Version:    "example",
						Rego:       strPointer("some rego"),
						Data:       strPointer("some data"),
						DataConfig: strPointer("data config"),
						Locked:     false,
						LastUpdate: time.Time{}.Unix(),
					},
				},
			},
		},
		{
			name: "request with all additional params set to false",
			storage: &policyfakes.FakeStorage{GetPoliciesStub: func(ctx context.Context, b *bool) ([]*storage.Policy, error) {
				return []*storage.Policy{{
					Repository: "policies",
					Name:       "example",
					Group:      "example",
					Version:    "example",
					Rego:       "some rego",
					Data:       "some data",
					DataConfig: "data config",
					Locked:     false,
					LastUpdate: time.Time{},
				}}, nil
			}},
			request: &goapolicy.PoliciesRequest{
				Locked:     new(bool),
				Rego:       &boolFalse,
				Data:       &boolFalse,
				DataConfig: &boolFalse,
			},

			response: &goapolicy.PoliciesResult{
				Policies: []*goapolicy.Policy{
					{
						Repository: "policies",
						PolicyName: "example",
						Group:      "example",
						Version:    "example",
						Locked:     false,
						LastUpdate: time.Time{}.Unix(),
					},
				},
			},
		},
	}

	for _, test := range tests {
		t.Run(test.name, func(t *testing.T) {
<<<<<<< HEAD
			svc := policy.New(test.storage, nil, nil, nil, false, zap.NewNop())
=======
			svc := policy.New(test.storage, nil, nil, nil, "hostname.com", http.DefaultClient, zap.NewNop())
>>>>>>> ec64556a
			result, err := svc.ListPolicies(context.Background(), test.request)

			if test.errText != "" {
				assert.ErrorContains(t, err, test.errText)
				assert.Nil(t, result)
			} else {
				assert.NoError(t, err)
				assert.Equal(t, result, test.response)
			}
		})
	}
}

func TestService_SubscribeForPolicyChange(t *testing.T) {
	tests := []struct {
		name    string
		storage policy.Storage
		request *goapolicy.SubscribeRequest

		errText string
	}{
		{
			name: "error while creating subscriber",
			storage: &policyfakes.FakeStorage{CreateSubscriberStub: func(ctx context.Context, s *storage.Subscriber) (*storage.Subscriber, error) {
				return nil, fmt.Errorf("some error")
			}},
			request: &goapolicy.SubscribeRequest{
				WebhookURL: "http://some.url/example",
				Subscriber: "Subscriber Name",
				Repository: "policy repo",
				PolicyName: "policy name",
				Group:      "policy group",
				Version:    "policy version",
			},

			errText: "some error",
		},
		{
			name: "subscriber is created successfully",
			storage: &policyfakes.FakeStorage{CreateSubscriberStub: func(ctx context.Context, s *storage.Subscriber) (*storage.Subscriber, error) {
				return &storage.Subscriber{
					Name:             "Subscriber Name",
					WebhookURL:       "http://some.url/example",
					PolicyRepository: "policy repo",
					PolicyName:       "policy name",
					PolicyGroup:      "policy group",
					PolicyVersion:    "policy version",
					CreatedAt:        time.Time{},
					UpdatedAt:        time.Time{},
				}, nil
			}},
			request: &goapolicy.SubscribeRequest{
				WebhookURL: "http://some.url/example",
				Subscriber: "Subscriber Name",
				Repository: "policy repo",
				PolicyName: "policy name",
				Group:      "policy group",
				Version:    "policy version",
			},
		},
	}

	for _, test := range tests {
		t.Run(test.name, func(t *testing.T) {
<<<<<<< HEAD
			svc := policy.New(test.storage, nil, nil, nil, false, zap.NewNop())
=======
			svc := policy.New(test.storage, nil, nil, nil, "hostname.com", http.DefaultClient, zap.NewNop())
>>>>>>> ec64556a
			res, err := svc.SubscribeForPolicyChange(context.Background(), test.request)
			if test.errText != "" {
				assert.ErrorContains(t, err, test.errText)
				assert.Nil(t, res)
			} else {
				assert.NotNil(t, res)
				assert.NoError(t, err)
			}
		})
	}
}

func TestService_ExportBundleError(t *testing.T) {
	t.Run("policy not found in storage", func(t *testing.T) {
		storage := &policyfakes.FakeStorage{
			PolicyStub: func(ctx context.Context, s string, s2 string, s3 string, s4 string) (*storage.Policy, error) {
				return nil, errors.New(errors.NotFound, "policy not found")
			},
		}
<<<<<<< HEAD
		svc := policy.New(storage, nil, nil, nil, false, zap.NewNop())
=======
		svc := policy.New(storage, nil, nil, nil, "https://policyservice.com", http.DefaultClient, zap.NewNop())
>>>>>>> ec64556a
		res, reader, err := svc.ExportBundle(context.Background(), &goapolicy.ExportBundleRequest{})
		assert.Nil(t, res)
		assert.Nil(t, reader)
		require.Error(t, err)
		assert.ErrorContains(t, err, "policy not found")
		e, ok := err.(*errors.Error)
		assert.True(t, ok)
		assert.True(t, errors.Is(errors.NotFound, e))
	})

	t.Run("error getting policy from storage", func(t *testing.T) {
		storage := &policyfakes.FakeStorage{
			PolicyStub: func(ctx context.Context, s string, s2 string, s3 string, s4 string) (*storage.Policy, error) {
				return nil, errors.New("unexpected error")
			},
		}
<<<<<<< HEAD
		svc := policy.New(storage, nil, nil, nil, false, zap.NewNop())
=======
		svc := policy.New(storage, nil, nil, nil, "https://policyservice.com", http.DefaultClient, zap.NewNop())
>>>>>>> ec64556a
		res, reader, err := svc.ExportBundle(context.Background(), &goapolicy.ExportBundleRequest{})
		assert.Nil(t, res)
		assert.Nil(t, reader)
		require.Error(t, err)
		assert.ErrorContains(t, err, "unexpected error")
		e, ok := err.(*errors.Error)
		assert.True(t, ok)
		assert.True(t, errors.Is(errors.Unknown, e))
	})

	t.Run("error making signature", func(t *testing.T) {
		storage := &policyfakes.FakeStorage{
			PolicyStub: func(ctx context.Context, s string, s2 string, s3 string, s4 string) (*storage.Policy, error) {
				return &storage.Policy{
					Repository: "myrepo",
					Name:       "myname",
					Group:      "mygroup",
					Version:    "1.52",
					Rego:       "package test",
					Data:       `{"key":"value"}`,
					DataConfig: `{"new":"value"}`,
					Locked:     false,
					LastUpdate: time.Date(2023, 10, 8, 0, 0, 0, 0, time.UTC),
				}, nil
			},
		}

		signer := &policyfakes.FakeSigner{
			SignStub: func(ctx context.Context, namespace, key string, data []byte) ([]byte, error) {
				return nil, fmt.Errorf("error signing data")
			},
		}

<<<<<<< HEAD
		svc := policy.New(storage, nil, nil, signer, false, zap.NewNop())
=======
		svc := policy.New(storage, nil, nil, signer, "https://policyservice.com", http.DefaultClient, zap.NewNop())
>>>>>>> ec64556a
		res, reader, err := svc.ExportBundle(context.Background(), &goapolicy.ExportBundleRequest{})
		assert.Nil(t, res)
		assert.Nil(t, reader)
		require.Error(t, err)
		assert.ErrorContains(t, err, "error signing data")
	})
}

func TestService_ExportBundleSuccess(t *testing.T) {
	storage := &policyfakes.FakeStorage{
		PolicyStub: func(ctx context.Context, s string, s2 string, s3 string, s4 string) (*storage.Policy, error) {
			return &storage.Policy{
				Repository: "myrepo",
				Name:       "myname",
				Group:      "mygroup",
				Version:    "1.52",
				Rego:       "package test",
				Data:       `{"key":"value"}`,
				DataConfig: `{"new":"value"}`,
				Locked:     false,
				LastUpdate: time.Date(2023, 10, 8, 0, 0, 0, 0, time.UTC),
			}, nil
		},
	}

	signer := &policyfakes.FakeSigner{
		SignStub: func(ctx context.Context, namespace, key string, data []byte) ([]byte, error) {
			return []byte("signature"), nil
		},
	}

<<<<<<< HEAD
	svc := policy.New(storage, nil, nil, signer, false, zap.NewNop())
=======
	svc := policy.New(storage, nil, nil, signer, "https://policyservice.com", http.DefaultClient, zap.NewNop())
>>>>>>> ec64556a
	res, reader, err := svc.ExportBundle(context.Background(), &goapolicy.ExportBundleRequest{})
	require.NoError(t, err)
	require.NotNil(t, res)
	require.NotNil(t, reader)

	assert.Equal(t, "application/zip", res.ContentType)
	assert.Equal(t, `attachment; filename="myrepo_mygroup_myname_1.52.zip"`, res.ContentDisposition)
	assert.NotZero(t, res.ContentLength)

	archive, err := io.ReadAll(reader)
	require.NoError(t, err)
	require.NotNil(t, archive)

	r, err := zip.NewReader(bytes.NewReader(archive), int64(res.ContentLength))
	require.NoError(t, err)
	require.NotNil(t, r)

	// check if policy_bundle.zip is present
	require.NotNil(t, r.File[0])
	require.Equal(t, policy.BundleFilename, r.File[0].Name)

	// check if policy_bundle.jws is present
	require.NotNil(t, r.File[1])
	require.Equal(t, policy.BundleSignatureFilename, r.File[1].Name)

	// check if signature matches the returned value from signer
	reader, err = r.File[1].Open()
	require.NoError(t, err)
	require.NotNil(t, reader)
	sig, err := io.ReadAll(reader)
	require.NoError(t, err)
	require.NotNil(t, sig)

	assert.Equal(t, []byte("signature"), sig)
}<|MERGE_RESOLUTION|>--- conflicted
+++ resolved
@@ -25,11 +25,7 @@
 )
 
 func TestNew(t *testing.T) {
-<<<<<<< HEAD
-	svc := policy.New(nil, nil, nil, nil, false, zap.NewNop())
-=======
-	svc := policy.New(nil, nil, nil, nil, "hostname.com", http.DefaultClient, zap.NewNop())
->>>>>>> ec64556a
+	svc := policy.New(nil, nil, nil, nil, "hostname.com", http.DefaultClient, false, zap.NewNop())
 	assert.Implements(t, (*goapolicy.Service)(nil), svc)
 }
 
@@ -376,11 +372,7 @@
 
 	for _, test := range tests {
 		t.Run(test.name, func(t *testing.T) {
-<<<<<<< HEAD
-			svc := policy.New(test.storage, test.regocache, test.cache, nil, false, zap.NewNop())
-=======
-			svc := policy.New(test.storage, test.regocache, test.cache, nil, "hostname.com", http.DefaultClient, zap.NewNop())
->>>>>>> ec64556a
+			svc := policy.New(test.storage, test.regocache, test.cache, nil, "hostname.com", http.DefaultClient, false, zap.NewNop())
 			ctx := context.Background()
 			if test.ctx != nil {
 				ctx = test.ctx
@@ -604,7 +596,7 @@
 
 	for _, test := range tests {
 		t.Run(test.name, func(t *testing.T) {
-			svc := policy.New(test.storage, test.regocache, test.cache, nil, false, zap.NewNop())
+			svc := policy.New(test.storage, test.regocache, test.cache, nil, "hostname.com", http.DefaultClient, false, zap.NewNop())
 
 			res, err := svc.Validate(context.Background(), test.req)
 			if err == nil {
@@ -707,11 +699,7 @@
 
 	for _, test := range tests {
 		t.Run(test.name, func(t *testing.T) {
-<<<<<<< HEAD
-			svc := policy.New(test.storage, nil, nil, nil, false, zap.NewNop())
-=======
-			svc := policy.New(test.storage, nil, nil, nil, "hostname.com", http.DefaultClient, zap.NewNop())
->>>>>>> ec64556a
+			svc := policy.New(test.storage, nil, nil, nil, "hostname.com", http.DefaultClient, false, zap.NewNop())
 			err := svc.Lock(context.Background(), test.req)
 			if err == nil {
 				assert.Empty(t, test.errtext)
@@ -809,11 +797,7 @@
 
 	for _, test := range tests {
 		t.Run(test.name, func(t *testing.T) {
-<<<<<<< HEAD
-			svc := policy.New(test.storage, nil, nil, nil, false, zap.NewNop())
-=======
-			svc := policy.New(test.storage, nil, nil, nil, "hostname.com", http.DefaultClient, zap.NewNop())
->>>>>>> ec64556a
+			svc := policy.New(test.storage, nil, nil, nil, "hostname.com", http.DefaultClient, false, zap.NewNop())
 			err := svc.Unlock(context.Background(), test.req)
 			if err == nil {
 				assert.Empty(t, test.errtext)
@@ -1045,11 +1029,7 @@
 
 	for _, test := range tests {
 		t.Run(test.name, func(t *testing.T) {
-<<<<<<< HEAD
-			svc := policy.New(test.storage, nil, nil, nil, false, zap.NewNop())
-=======
-			svc := policy.New(test.storage, nil, nil, nil, "hostname.com", http.DefaultClient, zap.NewNop())
->>>>>>> ec64556a
+			svc := policy.New(test.storage, nil, nil, nil, "hostname.com", http.DefaultClient, false, zap.NewNop())
 			result, err := svc.ListPolicies(context.Background(), test.request)
 
 			if test.errText != "" {
@@ -1114,11 +1094,7 @@
 
 	for _, test := range tests {
 		t.Run(test.name, func(t *testing.T) {
-<<<<<<< HEAD
-			svc := policy.New(test.storage, nil, nil, nil, false, zap.NewNop())
-=======
-			svc := policy.New(test.storage, nil, nil, nil, "hostname.com", http.DefaultClient, zap.NewNop())
->>>>>>> ec64556a
+			svc := policy.New(test.storage, nil, nil, nil, "hostname.com", http.DefaultClient, false, zap.NewNop())
 			res, err := svc.SubscribeForPolicyChange(context.Background(), test.request)
 			if test.errText != "" {
 				assert.ErrorContains(t, err, test.errText)
@@ -1138,11 +1114,7 @@
 				return nil, errors.New(errors.NotFound, "policy not found")
 			},
 		}
-<<<<<<< HEAD
-		svc := policy.New(storage, nil, nil, nil, false, zap.NewNop())
-=======
-		svc := policy.New(storage, nil, nil, nil, "https://policyservice.com", http.DefaultClient, zap.NewNop())
->>>>>>> ec64556a
+		svc := policy.New(storage, nil, nil, nil, "https://policyservice.com", http.DefaultClient, false, zap.NewNop())
 		res, reader, err := svc.ExportBundle(context.Background(), &goapolicy.ExportBundleRequest{})
 		assert.Nil(t, res)
 		assert.Nil(t, reader)
@@ -1159,11 +1131,7 @@
 				return nil, errors.New("unexpected error")
 			},
 		}
-<<<<<<< HEAD
-		svc := policy.New(storage, nil, nil, nil, false, zap.NewNop())
-=======
-		svc := policy.New(storage, nil, nil, nil, "https://policyservice.com", http.DefaultClient, zap.NewNop())
->>>>>>> ec64556a
+		svc := policy.New(storage, nil, nil, nil, "https://policyservice.com", http.DefaultClient, false, zap.NewNop())
 		res, reader, err := svc.ExportBundle(context.Background(), &goapolicy.ExportBundleRequest{})
 		assert.Nil(t, res)
 		assert.Nil(t, reader)
@@ -1197,11 +1165,7 @@
 			},
 		}
 
-<<<<<<< HEAD
-		svc := policy.New(storage, nil, nil, signer, false, zap.NewNop())
-=======
-		svc := policy.New(storage, nil, nil, signer, "https://policyservice.com", http.DefaultClient, zap.NewNop())
->>>>>>> ec64556a
+		svc := policy.New(storage, nil, nil, signer, "https://policyservice.com", http.DefaultClient, false, zap.NewNop())
 		res, reader, err := svc.ExportBundle(context.Background(), &goapolicy.ExportBundleRequest{})
 		assert.Nil(t, res)
 		assert.Nil(t, reader)
@@ -1233,11 +1197,7 @@
 		},
 	}
 
-<<<<<<< HEAD
-	svc := policy.New(storage, nil, nil, signer, false, zap.NewNop())
-=======
-	svc := policy.New(storage, nil, nil, signer, "https://policyservice.com", http.DefaultClient, zap.NewNop())
->>>>>>> ec64556a
+	svc := policy.New(storage, nil, nil, signer, "https://policyservice.com", http.DefaultClient, false, zap.NewNop())
 	res, reader, err := svc.ExportBundle(context.Background(), &goapolicy.ExportBundleRequest{})
 	require.NoError(t, err)
 	require.NotNil(t, res)
