swagger: "2.0"
info:
    title: Policy Service
    description: The policy service exposes HTTP API for executing policies.
    version: ""
host: localhost:8081
consumes:
    - application/json
    - application/xml
    - application/gob
produces:
    - application/json
    - application/xml
    - application/gob
paths:
    /liveness:
        get:
            tags:
                - health
            summary: Liveness health
            operationId: health#Liveness
            responses:
                "200":
                    description: OK response.
                    schema:
                        $ref: '#/definitions/HealthLivenessResponseBody'
                        required:
                            - service
                            - status
                            - version
            schemes:
                - http
    /policy/{repository}/{group}/{policyName}/{version}/evaluation:
        get:
            tags:
                - policy
            summary: Evaluate policy
            description: Evaluate executes a policy with the given 'data' as input.
            operationId: policy#Evaluate#1
            parameters:
                - name: repository
                  in: path
                  description: Policy repository.
                  required: true
                  type: string
                - name: group
                  in: path
                  description: Policy group.
                  required: true
                  type: string
                - name: policyName
                  in: path
                  description: Policy name.
                  required: true
                  type: string
                - name: version
                  in: path
                  description: Policy version.
                  required: true
                  type: string
                - name: x-evaluation-id
                  in: header
                  description: EvaluationID allows overwriting the randomly generated evaluationID
                  required: false
                  type: string
                - name: x-cache-ttl
                  in: header
                  description: Policy result cache TTL in seconds
                  required: false
                  type: integer
                - name: any
                  in: body
                  description: Input data passed to the policy execution runtime.
                  required: true
                  schema:
                    type: string
                    format: binary
            responses:
                "200":
                    description: OK response.
                    schema:
                        type: string
                        format: binary
                    headers:
                        ETag:
                            description: ETag contains unique identifier of the policy evaluation and can be used to later retrieve the results from Cache.
                            type: string
            schemes:
                - http
        post:
            tags:
                - policy
            summary: Evaluate policy
            description: Evaluate executes a policy with the given 'data' as input.
            operationId: policy#Evaluate#2
            parameters:
                - name: repository
                  in: path
                  description: Policy repository.
                  required: true
                  type: string
                - name: group
                  in: path
                  description: Policy group.
                  required: true
                  type: string
                - name: policyName
                  in: path
                  description: Policy name.
                  required: true
                  type: string
                - name: version
                  in: path
                  description: Policy version.
                  required: true
                  type: string
                - name: x-evaluation-id
                  in: header
                  description: EvaluationID allows overwriting the randomly generated evaluationID
                  required: false
                  type: string
                - name: x-cache-ttl
                  in: header
                  description: Policy result cache TTL in seconds
                  required: false
                  type: integer
                - name: any
                  in: body
                  description: Input data passed to the policy execution runtime.
                  required: true
                  schema:
                    type: string
                    format: binary
            responses:
                "200":
                    description: OK response.
                    schema:
                        type: string
                        format: binary
                    headers:
                        ETag:
                            description: ETag contains unique identifier of the policy evaluation and can be used to later retrieve the results from Cache.
                            type: string
            schemes:
                - http
    /policy/{repository}/{group}/{policyName}/{version}/evaluation/did.json:
        get:
            tags:
                - policy
            summary: Evaluate policy
            description: Evaluate executes a policy with the given 'data' as input.
            operationId: policy#Evaluate
            parameters:
                - name: repository
                  in: path
                  description: Policy repository.
                  required: true
                  type: string
                - name: group
                  in: path
                  description: Policy group.
                  required: true
                  type: string
                - name: policyName
                  in: path
                  description: Policy name.
                  required: true
                  type: string
                - name: version
                  in: path
                  description: Policy version.
                  required: true
                  type: string
                - name: x-evaluation-id
                  in: header
                  description: EvaluationID allows overwriting the randomly generated evaluationID
                  required: false
                  type: string
                - name: x-cache-ttl
                  in: header
                  description: Policy result cache TTL in seconds
                  required: false
                  type: integer
                - name: any
                  in: body
                  description: Input data passed to the policy execution runtime.
                  required: true
                  schema:
                    type: string
                    format: binary
            responses:
                "200":
                    description: OK response.
                    schema:
                        type: string
                        format: binary
                    headers:
                        ETag:
                            description: ETag contains unique identifier of the policy evaluation and can be used to later retrieve the results from Cache.
                            type: string
            schemes:
                - http
    /policy/{repository}/{group}/{policyName}/{version}/export:
        get:
            tags:
                - policy
            summary: ExportBundle policy
            description: Export a signed policy bundle.
            operationId: policy#ExportBundle
            parameters:
                - name: repository
                  in: path
                  description: Policy repository.
                  required: true
                  type: string
                - name: group
                  in: path
                  description: Policy group.
                  required: true
                  type: string
                - name: policyName
                  in: path
                  description: Policy name.
                  required: true
                  type: string
                - name: version
                  in: path
                  description: Policy version.
                  required: true
                  type: string
            responses:
                "200":
                    description: OK response.
                    headers:
                        content-disposition:
                            description: Content-Disposition response header containing the name of the file.
                            type: string
                        content-length:
                            description: Content-Length response header.
                            type: int
                        content-type:
                            description: Content-Type response header.
                            type: string
            schemes:
                - http
    /policy/{repository}/{group}/{policyName}/{version}/key:
        get:
            tags:
                - policy
            summary: PolicyPublicKey policy
            description: PolicyPublicKey returns the public key in JWK format which must be used to verify a signed policy bundle.
            operationId: policy#PolicyPublicKey
            parameters:
                - name: repository
                  in: path
                  description: Policy repository.
                  required: true
                  type: string
                - name: group
                  in: path
                  description: Policy group.
                  required: true
                  type: string
                - name: policyName
                  in: path
                  description: Policy name.
                  required: true
                  type: string
                - name: version
                  in: path
                  description: Policy version.
                  required: true
                  type: string
            responses:
                "200":
                    description: OK response.
                    schema:
                        type: string
                        format: binary
            schemes:
                - http
    /policy/{repository}/{group}/{policyName}/{version}/lock:
        post:
            tags:
                - policy
            summary: Lock policy
            description: Lock a policy so that it cannot be evaluated.
            operationId: policy#Lock
            parameters:
                - name: repository
                  in: path
                  description: Policy repository.
                  required: true
                  type: string
                - name: group
                  in: path
                  description: Policy group.
                  required: true
                  type: string
                - name: policyName
                  in: path
                  description: Policy name.
                  required: true
                  type: string
                - name: version
                  in: path
                  description: Policy version.
                  required: true
                  type: string
            responses:
                "200":
                    description: OK response.
            schemes:
                - http
        delete:
            tags:
                - policy
            summary: Unlock policy
            description: Unlock a policy so it can be evaluated again.
            operationId: policy#Unlock
            parameters:
                - name: repository
                  in: path
                  description: Policy repository.
                  required: true
                  type: string
                - name: group
                  in: path
                  description: Policy group.
                  required: true
                  type: string
                - name: policyName
                  in: path
                  description: Policy name.
                  required: true
                  type: string
                - name: version
                  in: path
                  description: Policy version.
                  required: true
                  type: string
            responses:
                "200":
                    description: OK response.
            schemes:
                - http
    /policy/{repository}/{group}/{policyName}/{version}/notifychange:
        post:
            tags:
                - policy
            summary: SubscribeForPolicyChange policy
            description: Subscribe for policy change notifications by registering webhook callbacks which the policy service will call.
            operationId: policy#SubscribeForPolicyChange
            parameters:
                - name: repository
                  in: path
                  description: Policy repository.
                  required: true
                  type: string
                - name: group
                  in: path
                  description: Policy group.
                  required: true
                  type: string
                - name: policyName
                  in: path
                  description: Policy name.
                  required: true
                  type: string
                - name: version
                  in: path
                  description: Policy version.
                  required: true
                  type: string
                - name: SubscribeForPolicyChangeRequestBody
                  in: body
                  required: true
                  schema:
                    $ref: '#/definitions/PolicySubscribeForPolicyChangeRequestBody'
                    required:
                        - webhook_url
                        - subscriber
            responses:
                "200":
                    description: OK response.
                    schema:
                        type: string
                        format: binary
            schemes:
                - http
<<<<<<< HEAD
    /policy/{repository}/{group}/{policyName}/{version}/validation:
        get:
            tags:
                - policy
            summary: Validate policy
            description: Validate executes a policy with the given 'data' as input and validates the output schema.
            operationId: policy#Validate#1
            parameters:
                - name: repository
                  in: path
                  description: Policy repository.
                  required: true
                  type: string
                - name: group
                  in: path
                  description: Policy group.
                  required: true
                  type: string
                - name: policyName
                  in: path
                  description: Policy name.
                  required: true
                  type: string
                - name: version
                  in: path
                  description: Policy version.
                  required: true
                  type: string
                - name: x-evaluation-id
                  in: header
                  description: EvaluationID allows overwriting the randomly generated evaluationID
                  required: false
                  type: string
                - name: x-cache-ttl
                  in: header
                  description: Policy result cache TTL in seconds
                  required: false
                  type: integer
                - name: any
                  in: body
                  description: Input data passed to the policy execution runtime.
                  required: true
                  schema:
                    type: string
                    format: binary
=======
    /policy/import:
        post:
            tags:
                - policy
            summary: ImportBundle policy
            description: Import a signed policy bundle.
            operationId: policy#ImportBundle
            parameters:
                - name: Content-Length
                  in: header
                  required: false
                  type: integer
>>>>>>> ec64556a
            responses:
                "200":
                    description: OK response.
                    schema:
                        type: string
                        format: binary
<<<<<<< HEAD
                    headers:
                        ETag:
                            description: ETag contains unique identifier of the policy evaluation and can be used to later retrieve the results from Cache.
                            type: string
            schemes:
                - http
        post:
            tags:
                - policy
            summary: Validate policy
            description: Validate executes a policy with the given 'data' as input and validates the output schema.
            operationId: policy#Validate#2
            parameters:
                - name: repository
                  in: path
                  description: Policy repository.
                  required: true
                  type: string
                - name: group
                  in: path
                  description: Policy group.
                  required: true
                  type: string
                - name: policyName
                  in: path
                  description: Policy name.
                  required: true
                  type: string
                - name: version
                  in: path
                  description: Policy version.
                  required: true
                  type: string
                - name: x-evaluation-id
                  in: header
                  description: EvaluationID allows overwriting the randomly generated evaluationID
                  required: false
                  type: string
                - name: x-cache-ttl
                  in: header
                  description: Policy result cache TTL in seconds
                  required: false
                  type: integer
                - name: any
                  in: body
                  description: Input data passed to the policy execution runtime.
                  required: true
                  schema:
                    type: string
                    format: binary
            responses:
                "200":
                    description: OK response.
                    schema:
                        type: string
                        format: binary
                    headers:
                        ETag:
                            description: ETag contains unique identifier of the policy evaluation and can be used to later retrieve the results from Cache.
                            type: string
            schemes:
                - http
    /policy/{repository}/{group}/{policyName}/{version}/validation/did.json:
        get:
            tags:
                - policy
            summary: Validate policy
            description: Validate executes a policy with the given 'data' as input and validates the output schema.
            operationId: policy#Validate
            parameters:
                - name: repository
                  in: path
                  description: Policy repository.
                  required: true
                  type: string
                - name: group
                  in: path
                  description: Policy group.
                  required: true
                  type: string
                - name: policyName
                  in: path
                  description: Policy name.
                  required: true
                  type: string
                - name: version
                  in: path
                  description: Policy version.
                  required: true
                  type: string
                - name: x-evaluation-id
                  in: header
                  description: EvaluationID allows overwriting the randomly generated evaluationID
                  required: false
                  type: string
                - name: x-cache-ttl
                  in: header
                  description: Policy result cache TTL in seconds
                  required: false
                  type: integer
                - name: any
                  in: body
                  description: Input data passed to the policy execution runtime.
                  required: true
                  schema:
                    type: string
                    format: binary
            responses:
                "200":
                    description: OK response.
                    schema:
                        type: string
                        format: binary
                    headers:
                        ETag:
                            description: ETag contains unique identifier of the policy evaluation and can be used to later retrieve the results from Cache.
                            type: string
=======
                "403":
                    description: Forbidden response.
                    schema:
                        type: string
                        format: binary
                "500":
                    description: Internal Server Error response.
                    schema:
                        type: string
                        format: binary
>>>>>>> ec64556a
            schemes:
                - http
    /readiness:
        get:
            tags:
                - health
            summary: Readiness health
            operationId: health#Readiness
            responses:
                "200":
                    description: OK response.
                    schema:
                        $ref: '#/definitions/HealthReadinessResponseBody'
                        required:
                            - service
                            - status
                            - version
            schemes:
                - http
    /v1/policies:
        get:
            tags:
                - policy
            summary: ListPolicies policy
            description: List policies from storage with optional filters.
            operationId: policy#ListPolicies
            parameters:
                - name: locked
                  in: query
                  description: Filter to return locked/unlocked policies (optional).
                  required: false
                  type: boolean
                - name: rego
                  in: query
                  description: Include policy source code in results (optional).
                  required: false
                  type: boolean
                - name: data
                  in: query
                  description: 'Include policy static data in results (optional). '
                  required: false
                  type: boolean
                - name: dataConfig
                  in: query
                  description: Include static data config (optional).
                  required: false
                  type: boolean
            responses:
                "200":
                    description: OK response.
                    schema:
                        $ref: '#/definitions/PolicyListPoliciesResponseBody'
                        required:
                            - policies
            schemes:
                - http
definitions:
    HealthLivenessResponseBody:
        title: HealthLivenessResponseBody
        type: object
        properties:
            service:
                type: string
                description: Service name.
<<<<<<< HEAD
                example: Esse ut.
            status:
                type: string
                description: Status message.
                example: Repudiandae delectus facere.
            version:
                type: string
                description: Service runtime version.
                example: Temporibus commodi.
        example:
            service: Repellendus reiciendis molestias.
            status: Dolore nostrum animi omnis qui nihil.
            version: Quibusdam rem voluptatum dolor provident dolorum nihil.
=======
                example: Ut unde pariatur velit esse.
            status:
                type: string
                description: Status message.
                example: Veniam repudiandae delectus facere est.
            version:
                type: string
                description: Service runtime version.
                example: Commodi esse repellendus reiciendis molestias qui.
        example:
            service: Nostrum animi omnis.
            status: Nihil consectetur quibusdam.
            version: Voluptatum dolor provident dolorum nihil.
>>>>>>> ec64556a
        required:
            - service
            - status
            - version
    HealthReadinessResponseBody:
        title: HealthReadinessResponseBody
        type: object
        properties:
            service:
                type: string
                description: Service name.
                example: Eius culpa velit est.
            status:
                type: string
                description: Status message.
                example: Et numquam non rerum.
            version:
                type: string
                description: Service runtime version.
                example: Quis eius voluptas est ipsum.
        example:
            service: Rerum exercitationem odit tempora ab in aliquid.
            status: Deleniti odit dolor et et.
            version: Libero sed a at.
        required:
            - service
            - status
            - version
    PolicyListPoliciesResponseBody:
        title: PolicyListPoliciesResponseBody
        type: object
        properties:
            policies:
                type: array
                items:
                    $ref: '#/definitions/PolicyResponseBody'
                description: JSON array of policies.
                example:
<<<<<<< HEAD
                    - data: Ut quibusdam.
                      dataConfig: Eaque fugiat et.
                      group: Dolore ducimus accusamus et voluptatibus cupiditate.
                      lastUpdate: 1036142546592891419
                      locked: true
                      policyName: Quae et et unde.
                      rego: Nisi vitae iure fugiat sed sit dolores.
                      repository: Aperiam aut odio dolorum.
                      version: Repellat inventore ut doloremque recusandae earum et.
                    - data: Ut quibusdam.
                      dataConfig: Eaque fugiat et.
                      group: Dolore ducimus accusamus et voluptatibus cupiditate.
                      lastUpdate: 1036142546592891419
                      locked: true
                      policyName: Quae et et unde.
                      rego: Nisi vitae iure fugiat sed sit dolores.
                      repository: Aperiam aut odio dolorum.
                      version: Repellat inventore ut doloremque recusandae earum et.
                    - data: Ut quibusdam.
                      dataConfig: Eaque fugiat et.
                      group: Dolore ducimus accusamus et voluptatibus cupiditate.
                      lastUpdate: 1036142546592891419
                      locked: true
                      policyName: Quae et et unde.
                      rego: Nisi vitae iure fugiat sed sit dolores.
                      repository: Aperiam aut odio dolorum.
                      version: Repellat inventore ut doloremque recusandae earum et.
                    - data: Ut quibusdam.
                      dataConfig: Eaque fugiat et.
                      group: Dolore ducimus accusamus et voluptatibus cupiditate.
                      lastUpdate: 1036142546592891419
                      locked: true
                      policyName: Quae et et unde.
                      rego: Nisi vitae iure fugiat sed sit dolores.
                      repository: Aperiam aut odio dolorum.
                      version: Repellat inventore ut doloremque recusandae earum et.
        example:
            policies:
                - data: Ut quibusdam.
                  dataConfig: Eaque fugiat et.
                  group: Dolore ducimus accusamus et voluptatibus cupiditate.
                  lastUpdate: 1036142546592891419
                  locked: true
                  policyName: Quae et et unde.
                  rego: Nisi vitae iure fugiat sed sit dolores.
                  repository: Aperiam aut odio dolorum.
                  version: Repellat inventore ut doloremque recusandae earum et.
                - data: Ut quibusdam.
                  dataConfig: Eaque fugiat et.
                  group: Dolore ducimus accusamus et voluptatibus cupiditate.
                  lastUpdate: 1036142546592891419
                  locked: true
                  policyName: Quae et et unde.
                  rego: Nisi vitae iure fugiat sed sit dolores.
                  repository: Aperiam aut odio dolorum.
                  version: Repellat inventore ut doloremque recusandae earum et.
                - data: Ut quibusdam.
                  dataConfig: Eaque fugiat et.
                  group: Dolore ducimus accusamus et voluptatibus cupiditate.
                  lastUpdate: 1036142546592891419
                  locked: true
                  policyName: Quae et et unde.
                  rego: Nisi vitae iure fugiat sed sit dolores.
                  repository: Aperiam aut odio dolorum.
                  version: Repellat inventore ut doloremque recusandae earum et.
=======
                    - data: Quae et et unde.
                      dataConfig: Dolore ducimus accusamus et voluptatibus cupiditate.
                      group: Ut est ut molestias sint ipsam.
                      lastUpdate: 4907765416681941118
                      locked: true
                      policyName: Architecto id.
                      rego: Aperiam aut odio dolorum.
                      repository: Architecto iure est.
                      version: At ut dolore.
                    - data: Quae et et unde.
                      dataConfig: Dolore ducimus accusamus et voluptatibus cupiditate.
                      group: Ut est ut molestias sint ipsam.
                      lastUpdate: 4907765416681941118
                      locked: true
                      policyName: Architecto id.
                      rego: Aperiam aut odio dolorum.
                      repository: Architecto iure est.
                      version: At ut dolore.
        example:
            policies:
                - data: Quae et et unde.
                  dataConfig: Dolore ducimus accusamus et voluptatibus cupiditate.
                  group: Ut est ut molestias sint ipsam.
                  lastUpdate: 4907765416681941118
                  locked: true
                  policyName: Architecto id.
                  rego: Aperiam aut odio dolorum.
                  repository: Architecto iure est.
                  version: At ut dolore.
                - data: Quae et et unde.
                  dataConfig: Dolore ducimus accusamus et voluptatibus cupiditate.
                  group: Ut est ut molestias sint ipsam.
                  lastUpdate: 4907765416681941118
                  locked: true
                  policyName: Architecto id.
                  rego: Aperiam aut odio dolorum.
                  repository: Architecto iure est.
                  version: At ut dolore.
>>>>>>> ec64556a
        required:
            - policies
    PolicyResponseBody:
        title: PolicyResponseBody
        type: object
        properties:
            data:
                type: string
                description: Policy static data.
<<<<<<< HEAD
                example: Molestiae fugiat harum quia corporis ullam natus.
            dataConfig:
                type: string
                description: Policy static data optional configuration.
                example: Animi omnis minima fuga numquam.
            group:
                type: string
                description: Policy group.
                example: Error et sunt maxime aperiam.
            lastUpdate:
                type: integer
                description: Last update (Unix timestamp).
                example: 4069214457015523206
=======
                example: Et exercitationem perspiciatis quidem accusamus.
            dataConfig:
                type: string
                description: Policy static data optional configuration.
                example: Molestiae fugiat harum quia corporis ullam natus.
            group:
                type: string
                description: Policy group.
                example: Dignissimos enim.
            lastUpdate:
                type: integer
                description: Last update (Unix timestamp).
                example: 1661279390509210298
>>>>>>> ec64556a
                format: int64
            locked:
                type: boolean
                description: Locked specifies if the policy is locked or allowed to execute.
                example: true
            policyName:
                type: string
                description: Policy name.
<<<<<<< HEAD
                example: Dignissimos enim.
            rego:
                type: string
                description: Policy rego source code.
                example: Et exercitationem perspiciatis quidem accusamus.
            repository:
                type: string
                description: Policy repository.
                example: Cupiditate qui quo.
            version:
                type: string
                description: Policy version.
                example: Et sit qui fugit enim labore.
        example:
            data: Consequatur aut ipsam.
            dataConfig: Aut provident ducimus vero adipisci nemo.
            group: Voluptas eos nemo.
            lastUpdate: 5753045449869824649
            locked: false
            policyName: Dolores laborum.
            rego: Facilis tempora dolor consectetur.
            repository: Assumenda delectus et eius sed molestias rerum.
            version: Vel eveniet voluptas rerum.
=======
                example: Cupiditate qui quo.
            rego:
                type: string
                description: Policy rego source code.
                example: Et sit qui fugit enim labore.
            repository:
                type: string
                description: Policy repository.
                example: Sed ea et ad omnis possimus.
            version:
                type: string
                description: Policy version.
                example: Error et sunt maxime aperiam.
        example:
            data: Facilis tempora dolor consectetur.
            dataConfig: Consequatur aut ipsam.
            group: Dolores laborum.
            lastUpdate: 3149592520373289900
            locked: true
            policyName: Et eius sed molestias rerum.
            rego: Vel eveniet voluptas rerum.
            repository: Minima fuga numquam sint ipsum explicabo assumenda.
            version: Voluptas eos nemo.
>>>>>>> ec64556a
        required:
            - repository
            - group
            - policyName
            - version
            - locked
            - lastUpdate
    PolicySubscribeForPolicyChangeRequestBody:
        title: PolicySubscribeForPolicyChangeRequestBody
        type: object
        properties:
            subscriber:
                type: string
                description: Name of the subscriber for policy.
<<<<<<< HEAD
                example: 4ur
=======
                example: aaf
>>>>>>> ec64556a
                minLength: 3
                maxLength: 100
            webhook_url:
                type: string
                description: Subscriber webhook url.
<<<<<<< HEAD
                example: http://wisozk.info/jesus
                format: uri
        example:
            subscriber: wox
            webhook_url: http://kassulke.name/dexter
=======
                example: http://cartwright.biz/skyla
                format: uri
        example:
            subscriber: 1v2
            webhook_url: http://gutkowski.name/adrian.stroman
>>>>>>> ec64556a
        required:
            - webhook_url
            - subscriber<|MERGE_RESOLUTION|>--- conflicted
+++ resolved
@@ -388,7 +388,6 @@
                         format: binary
             schemes:
                 - http
-<<<<<<< HEAD
     /policy/{repository}/{group}/{policyName}/{version}/validation:
         get:
             tags:
@@ -434,27 +433,12 @@
                   schema:
                     type: string
                     format: binary
-=======
-    /policy/import:
-        post:
-            tags:
-                - policy
-            summary: ImportBundle policy
-            description: Import a signed policy bundle.
-            operationId: policy#ImportBundle
-            parameters:
-                - name: Content-Length
-                  in: header
-                  required: false
-                  type: integer
->>>>>>> ec64556a
-            responses:
-                "200":
-                    description: OK response.
-                    schema:
-                        type: string
-                        format: binary
-<<<<<<< HEAD
+            responses:
+                "200":
+                    description: OK response.
+                    schema:
+                        type: string
+                        format: binary
                     headers:
                         ETag:
                             description: ETag contains unique identifier of the policy evaluation and can be used to later retrieve the results from Cache.
@@ -572,7 +556,26 @@
                         ETag:
                             description: ETag contains unique identifier of the policy evaluation and can be used to later retrieve the results from Cache.
                             type: string
-=======
+            schemes:
+                - http
+    /policy/import:
+        post:
+            tags:
+                - policy
+            summary: ImportBundle policy
+            description: Import a signed policy bundle.
+            operationId: policy#ImportBundle
+            parameters:
+                - name: Content-Length
+                  in: header
+                  required: false
+                  type: integer
+            responses:
+                "200":
+                    description: OK response.
+                    schema:
+                        type: string
+                        format: binary
                 "403":
                     description: Forbidden response.
                     schema:
@@ -583,7 +586,6 @@
                     schema:
                         type: string
                         format: binary
->>>>>>> ec64556a
             schemes:
                 - http
     /readiness:
@@ -648,35 +650,19 @@
             service:
                 type: string
                 description: Service name.
-<<<<<<< HEAD
-                example: Esse ut.
+                example: Dolor provident dolorum.
             status:
                 type: string
                 description: Status message.
-                example: Repudiandae delectus facere.
+                example: Quidem eius culpa velit est impedit.
             version:
                 type: string
                 description: Service runtime version.
-                example: Temporibus commodi.
+                example: Numquam non rerum repellendus quis.
         example:
-            service: Repellendus reiciendis molestias.
-            status: Dolore nostrum animi omnis qui nihil.
-            version: Quibusdam rem voluptatum dolor provident dolorum nihil.
-=======
-                example: Ut unde pariatur velit esse.
-            status:
-                type: string
-                description: Status message.
-                example: Veniam repudiandae delectus facere est.
-            version:
-                type: string
-                description: Service runtime version.
-                example: Commodi esse repellendus reiciendis molestias qui.
-        example:
-            service: Nostrum animi omnis.
-            status: Nihil consectetur quibusdam.
-            version: Voluptatum dolor provident dolorum nihil.
->>>>>>> ec64556a
+            service: Voluptas est.
+            status: Assumenda rerum exercitationem odit tempora.
+            version: In aliquid omnis deleniti odit.
         required:
             - service
             - status
@@ -688,19 +674,19 @@
             service:
                 type: string
                 description: Service name.
-                example: Eius culpa velit est.
+                example: Et et qui libero.
             status:
                 type: string
                 description: Status message.
-                example: Et numquam non rerum.
+                example: A at ipsum.
             version:
                 type: string
                 description: Service runtime version.
-                example: Quis eius voluptas est ipsum.
+                example: Delectus sint quia blanditiis.
         example:
-            service: Rerum exercitationem odit tempora ab in aliquid.
-            status: Deleniti odit dolor et et.
-            version: Libero sed a at.
+            service: Qui et sit maiores architecto alias.
+            status: Nesciunt labore voluptatibus.
+            version: Quia et deserunt expedita facilis maiores.
         required:
             - service
             - status
@@ -715,112 +701,62 @@
                     $ref: '#/definitions/PolicyResponseBody'
                 description: JSON array of policies.
                 example:
-<<<<<<< HEAD
-                    - data: Ut quibusdam.
-                      dataConfig: Eaque fugiat et.
-                      group: Dolore ducimus accusamus et voluptatibus cupiditate.
-                      lastUpdate: 1036142546592891419
-                      locked: true
-                      policyName: Quae et et unde.
-                      rego: Nisi vitae iure fugiat sed sit dolores.
-                      repository: Aperiam aut odio dolorum.
-                      version: Repellat inventore ut doloremque recusandae earum et.
-                    - data: Ut quibusdam.
-                      dataConfig: Eaque fugiat et.
-                      group: Dolore ducimus accusamus et voluptatibus cupiditate.
-                      lastUpdate: 1036142546592891419
-                      locked: true
-                      policyName: Quae et et unde.
-                      rego: Nisi vitae iure fugiat sed sit dolores.
-                      repository: Aperiam aut odio dolorum.
-                      version: Repellat inventore ut doloremque recusandae earum et.
-                    - data: Ut quibusdam.
-                      dataConfig: Eaque fugiat et.
-                      group: Dolore ducimus accusamus et voluptatibus cupiditate.
-                      lastUpdate: 1036142546592891419
-                      locked: true
-                      policyName: Quae et et unde.
-                      rego: Nisi vitae iure fugiat sed sit dolores.
-                      repository: Aperiam aut odio dolorum.
-                      version: Repellat inventore ut doloremque recusandae earum et.
-                    - data: Ut quibusdam.
-                      dataConfig: Eaque fugiat et.
-                      group: Dolore ducimus accusamus et voluptatibus cupiditate.
-                      lastUpdate: 1036142546592891419
-                      locked: true
-                      policyName: Quae et et unde.
-                      rego: Nisi vitae iure fugiat sed sit dolores.
-                      repository: Aperiam aut odio dolorum.
-                      version: Repellat inventore ut doloremque recusandae earum et.
+                    - data: Omnis dolores totam voluptatem rerum.
+                      dataConfig: Architecto et enim omnis.
+                      group: Et eaque.
+                      lastUpdate: 7215261286821925125
+                      locked: false
+                      policyName: Sit dolores iusto ut.
+                      rego: Non quo ut molestias rerum sunt.
+                      repository: Vitae iure fugiat.
+                      version: Et mollitia.
+                    - data: Omnis dolores totam voluptatem rerum.
+                      dataConfig: Architecto et enim omnis.
+                      group: Et eaque.
+                      lastUpdate: 7215261286821925125
+                      locked: false
+                      policyName: Sit dolores iusto ut.
+                      rego: Non quo ut molestias rerum sunt.
+                      repository: Vitae iure fugiat.
+                      version: Et mollitia.
+                    - data: Omnis dolores totam voluptatem rerum.
+                      dataConfig: Architecto et enim omnis.
+                      group: Et eaque.
+                      lastUpdate: 7215261286821925125
+                      locked: false
+                      policyName: Sit dolores iusto ut.
+                      rego: Non quo ut molestias rerum sunt.
+                      repository: Vitae iure fugiat.
+                      version: Et mollitia.
+                    - data: Omnis dolores totam voluptatem rerum.
+                      dataConfig: Architecto et enim omnis.
+                      group: Et eaque.
+                      lastUpdate: 7215261286821925125
+                      locked: false
+                      policyName: Sit dolores iusto ut.
+                      rego: Non quo ut molestias rerum sunt.
+                      repository: Vitae iure fugiat.
+                      version: Et mollitia.
         example:
             policies:
-                - data: Ut quibusdam.
-                  dataConfig: Eaque fugiat et.
-                  group: Dolore ducimus accusamus et voluptatibus cupiditate.
-                  lastUpdate: 1036142546592891419
-                  locked: true
-                  policyName: Quae et et unde.
-                  rego: Nisi vitae iure fugiat sed sit dolores.
-                  repository: Aperiam aut odio dolorum.
-                  version: Repellat inventore ut doloremque recusandae earum et.
-                - data: Ut quibusdam.
-                  dataConfig: Eaque fugiat et.
-                  group: Dolore ducimus accusamus et voluptatibus cupiditate.
-                  lastUpdate: 1036142546592891419
-                  locked: true
-                  policyName: Quae et et unde.
-                  rego: Nisi vitae iure fugiat sed sit dolores.
-                  repository: Aperiam aut odio dolorum.
-                  version: Repellat inventore ut doloremque recusandae earum et.
-                - data: Ut quibusdam.
-                  dataConfig: Eaque fugiat et.
-                  group: Dolore ducimus accusamus et voluptatibus cupiditate.
-                  lastUpdate: 1036142546592891419
-                  locked: true
-                  policyName: Quae et et unde.
-                  rego: Nisi vitae iure fugiat sed sit dolores.
-                  repository: Aperiam aut odio dolorum.
-                  version: Repellat inventore ut doloremque recusandae earum et.
-=======
-                    - data: Quae et et unde.
-                      dataConfig: Dolore ducimus accusamus et voluptatibus cupiditate.
-                      group: Ut est ut molestias sint ipsam.
-                      lastUpdate: 4907765416681941118
-                      locked: true
-                      policyName: Architecto id.
-                      rego: Aperiam aut odio dolorum.
-                      repository: Architecto iure est.
-                      version: At ut dolore.
-                    - data: Quae et et unde.
-                      dataConfig: Dolore ducimus accusamus et voluptatibus cupiditate.
-                      group: Ut est ut molestias sint ipsam.
-                      lastUpdate: 4907765416681941118
-                      locked: true
-                      policyName: Architecto id.
-                      rego: Aperiam aut odio dolorum.
-                      repository: Architecto iure est.
-                      version: At ut dolore.
-        example:
-            policies:
-                - data: Quae et et unde.
-                  dataConfig: Dolore ducimus accusamus et voluptatibus cupiditate.
-                  group: Ut est ut molestias sint ipsam.
-                  lastUpdate: 4907765416681941118
-                  locked: true
-                  policyName: Architecto id.
-                  rego: Aperiam aut odio dolorum.
-                  repository: Architecto iure est.
-                  version: At ut dolore.
-                - data: Quae et et unde.
-                  dataConfig: Dolore ducimus accusamus et voluptatibus cupiditate.
-                  group: Ut est ut molestias sint ipsam.
-                  lastUpdate: 4907765416681941118
-                  locked: true
-                  policyName: Architecto id.
-                  rego: Aperiam aut odio dolorum.
-                  repository: Architecto iure est.
-                  version: At ut dolore.
->>>>>>> ec64556a
+                - data: Omnis dolores totam voluptatem rerum.
+                  dataConfig: Architecto et enim omnis.
+                  group: Et eaque.
+                  lastUpdate: 7215261286821925125
+                  locked: false
+                  policyName: Sit dolores iusto ut.
+                  rego: Non quo ut molestias rerum sunt.
+                  repository: Vitae iure fugiat.
+                  version: Et mollitia.
+                - data: Omnis dolores totam voluptatem rerum.
+                  dataConfig: Architecto et enim omnis.
+                  group: Et eaque.
+                  lastUpdate: 7215261286821925125
+                  locked: false
+                  policyName: Sit dolores iusto ut.
+                  rego: Non quo ut molestias rerum sunt.
+                  repository: Vitae iure fugiat.
+                  version: Et mollitia.
         required:
             - policies
     PolicyResponseBody:
@@ -830,92 +766,50 @@
             data:
                 type: string
                 description: Policy static data.
-<<<<<<< HEAD
+                example: Eius sed.
+            dataConfig:
+                type: string
+                description: Policy static data optional configuration.
+                example: Rerum saepe dolores laborum odio.
+            group:
+                type: string
+                description: Policy group.
                 example: Molestiae fugiat harum quia corporis ullam natus.
-            dataConfig:
-                type: string
-                description: Policy static data optional configuration.
-                example: Animi omnis minima fuga numquam.
-            group:
-                type: string
-                description: Policy group.
-                example: Error et sunt maxime aperiam.
             lastUpdate:
                 type: integer
                 description: Last update (Unix timestamp).
-                example: 4069214457015523206
-=======
-                example: Et exercitationem perspiciatis quidem accusamus.
-            dataConfig:
-                type: string
-                description: Policy static data optional configuration.
-                example: Molestiae fugiat harum quia corporis ullam natus.
-            group:
-                type: string
-                description: Policy group.
-                example: Dignissimos enim.
-            lastUpdate:
-                type: integer
-                description: Last update (Unix timestamp).
-                example: 1661279390509210298
->>>>>>> ec64556a
+                example: 1570624797132186719
                 format: int64
             locked:
                 type: boolean
                 description: Locked specifies if the policy is locked or allowed to execute.
-                example: true
+                example: false
             policyName:
                 type: string
                 description: Policy name.
-<<<<<<< HEAD
-                example: Dignissimos enim.
+                example: Et exercitationem perspiciatis quidem accusamus.
             rego:
                 type: string
                 description: Policy rego source code.
-                example: Et exercitationem perspiciatis quidem accusamus.
+                example: Ipsum explicabo assumenda delectus.
             repository:
                 type: string
                 description: Policy repository.
-                example: Cupiditate qui quo.
+                example: Et sit qui fugit enim labore.
             version:
                 type: string
                 description: Policy version.
-                example: Et sit qui fugit enim labore.
+                example: Animi omnis minima fuga numquam.
         example:
-            data: Consequatur aut ipsam.
-            dataConfig: Aut provident ducimus vero adipisci nemo.
-            group: Voluptas eos nemo.
-            lastUpdate: 5753045449869824649
+            data: Ut iusto mollitia rerum quis ut.
+            dataConfig: Numquam ipsam est alias officiis voluptas qui.
+            group: Voluptatem aut provident ducimus vero.
+            lastUpdate: 3390168524686033661
             locked: false
-            policyName: Dolores laborum.
-            rego: Facilis tempora dolor consectetur.
-            repository: Assumenda delectus et eius sed molestias rerum.
-            version: Vel eveniet voluptas rerum.
-=======
-                example: Cupiditate qui quo.
-            rego:
-                type: string
-                description: Policy rego source code.
-                example: Et sit qui fugit enim labore.
-            repository:
-                type: string
-                description: Policy repository.
-                example: Sed ea et ad omnis possimus.
-            version:
-                type: string
-                description: Policy version.
-                example: Error et sunt maxime aperiam.
-        example:
-            data: Facilis tempora dolor consectetur.
-            dataConfig: Consequatur aut ipsam.
-            group: Dolores laborum.
-            lastUpdate: 3149592520373289900
-            locked: true
-            policyName: Et eius sed molestias rerum.
-            rego: Vel eveniet voluptas rerum.
-            repository: Minima fuga numquam sint ipsum explicabo assumenda.
-            version: Voluptas eos nemo.
->>>>>>> ec64556a
+            policyName: Tempora dolor consectetur voluptatibus consequatur aut.
+            rego: Laborum quod quos saepe dolorum qui tenetur.
+            repository: Repudiandae vel eveniet voluptas rerum inventore.
+            version: Nemo perferendis.
         required:
             - repository
             - group
@@ -930,29 +824,17 @@
             subscriber:
                 type: string
                 description: Name of the subscriber for policy.
-<<<<<<< HEAD
-                example: 4ur
-=======
-                example: aaf
->>>>>>> ec64556a
+                example: r04
                 minLength: 3
                 maxLength: 100
             webhook_url:
                 type: string
                 description: Subscriber webhook url.
-<<<<<<< HEAD
-                example: http://wisozk.info/jesus
+                example: http://hilll.net/caroline.weber
                 format: uri
         example:
-            subscriber: wox
-            webhook_url: http://kassulke.name/dexter
-=======
-                example: http://cartwright.biz/skyla
-                format: uri
-        example:
-            subscriber: 1v2
-            webhook_url: http://gutkowski.name/adrian.stroman
->>>>>>> ec64556a
+            subscriber: f0c
+            webhook_url: http://schoen.biz/gennaro_mclaughlin
         required:
             - webhook_url
             - subscriber