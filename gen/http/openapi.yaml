--- conflicted
+++ resolved
@@ -327,19 +327,19 @@
             service:
                 type: string
                 description: Service name.
-                example: Quasi delectus debitis consectetur rerum vel sunt.
+                example: Voluptatibus cupiditate ea repellat inventore.
             status:
                 type: string
                 description: Status message.
-                example: Ea architecto iure est similique architecto id.
+                example: Doloremque recusandae earum.
             version:
                 type: string
                 description: Service runtime version.
-                example: Ut est ut molestias sint ipsam.
+                example: Quis nisi.
         example:
-            service: At ut dolore.
-            status: Aperiam aut odio dolorum.
-            version: Quae et et unde.
+            service: Iure fugiat sed sit dolores iusto ut.
+            status: Et eaque.
+            version: Et mollitia.
         required:
             - service
             - status
@@ -351,19 +351,19 @@
             service:
                 type: string
                 description: Service name.
-                example: Dolore ducimus accusamus et voluptatibus cupiditate.
+                example: Non quo ut molestias rerum sunt.
             status:
                 type: string
                 description: Status message.
-                example: Repellat inventore ut doloremque recusandae earum et.
+                example: Omnis dolores totam voluptatem rerum.
             version:
                 type: string
                 description: Service runtime version.
-                example: Nisi vitae iure fugiat sed sit dolores.
+                example: Architecto et enim omnis.
         example:
-            service: Ut quibusdam.
-            status: Eaque fugiat et.
-            version: Vel non quo.
+            service: Est impedit.
+            status: Consequatur ut suscipit.
+            version: Neque et sed modi accusantium.
         required:
             - service
             - status
@@ -378,90 +378,53 @@
                     $ref: '#/definitions/PolicyResponseBody'
                 description: JSON array of policies.
                 example:
-<<<<<<< HEAD
-                    - data: Ut amet.
-                      dataConfig: Accusamus enim.
-                      group: Quia non voluptatibus error.
-                      lastUpdate: 1553963961463777416
+                    - data: Voluptas ad corporis adipisci inventore ipsum.
+                      dataConfig: Recusandae dolorum nisi distinctio vitae ad.
+                      group: Accusamus enim.
+                      lastUpdate: 4303309286764032455
                       locked: true
-                      policyName: Quia aut error maxime.
-                      rego: In libero perspiciatis voluptatum ut soluta.
-                      repository: Praesentium accusantium expedita et qui.
-                      version: Optio quia et laborum.
-                    - data: Ut amet.
-                      dataConfig: Accusamus enim.
-                      group: Quia non voluptatibus error.
-                      lastUpdate: 1553963961463777416
+                      policyName: Ut amet.
+                      rego: Quam dolores architecto itaque.
+                      repository: Reprehenderit in libero perspiciatis voluptatum ut soluta.
+                      version: Recusandae est rerum corrupti quia.
+                    - data: Voluptas ad corporis adipisci inventore ipsum.
+                      dataConfig: Recusandae dolorum nisi distinctio vitae ad.
+                      group: Accusamus enim.
+                      lastUpdate: 4303309286764032455
                       locked: true
-                      policyName: Quia aut error maxime.
-                      rego: In libero perspiciatis voluptatum ut soluta.
-                      repository: Praesentium accusantium expedita et qui.
-                      version: Optio quia et laborum.
+                      policyName: Ut amet.
+                      rego: Quam dolores architecto itaque.
+                      repository: Reprehenderit in libero perspiciatis voluptatum ut soluta.
+                      version: Recusandae est rerum corrupti quia.
+                    - data: Voluptas ad corporis adipisci inventore ipsum.
+                      dataConfig: Recusandae dolorum nisi distinctio vitae ad.
+                      group: Accusamus enim.
+                      lastUpdate: 4303309286764032455
+                      locked: true
+                      policyName: Ut amet.
+                      rego: Quam dolores architecto itaque.
+                      repository: Reprehenderit in libero perspiciatis voluptatum ut soluta.
+                      version: Recusandae est rerum corrupti quia.
         example:
             policies:
-                - data: Ut amet.
-                  dataConfig: Accusamus enim.
-                  group: Quia non voluptatibus error.
-                  lastUpdate: 1553963961463777416
+                - data: Voluptas ad corporis adipisci inventore ipsum.
+                  dataConfig: Recusandae dolorum nisi distinctio vitae ad.
+                  group: Accusamus enim.
+                  lastUpdate: 4303309286764032455
                   locked: true
-                  policyName: Quia aut error maxime.
-                  rego: In libero perspiciatis voluptatum ut soluta.
-                  repository: Praesentium accusantium expedita et qui.
-                  version: Optio quia et laborum.
-                - data: Ut amet.
-                  dataConfig: Accusamus enim.
-                  group: Quia non voluptatibus error.
-                  lastUpdate: 1553963961463777416
+                  policyName: Ut amet.
+                  rego: Quam dolores architecto itaque.
+                  repository: Reprehenderit in libero perspiciatis voluptatum ut soluta.
+                  version: Recusandae est rerum corrupti quia.
+                - data: Voluptas ad corporis adipisci inventore ipsum.
+                  dataConfig: Recusandae dolorum nisi distinctio vitae ad.
+                  group: Accusamus enim.
+                  lastUpdate: 4303309286764032455
                   locked: true
-                  policyName: Quia aut error maxime.
-                  rego: In libero perspiciatis voluptatum ut soluta.
-                  repository: Praesentium accusantium expedita et qui.
-                  version: Optio quia et laborum.
-                - data: Ut amet.
-                  dataConfig: Accusamus enim.
-                  group: Quia non voluptatibus error.
-                  lastUpdate: 1553963961463777416
-                  locked: true
-                  policyName: Quia aut error maxime.
-                  rego: In libero perspiciatis voluptatum ut soluta.
-                  repository: Praesentium accusantium expedita et qui.
-                  version: Optio quia et laborum.
-=======
-                    - data: Optio quia et laborum.
-                      dataConfig: In libero perspiciatis voluptatum ut soluta.
-                      group: Commodi nemo fugiat id praesentium accusantium expedita.
-                      lastUpdate: 9002532952206938167
-                      locked: false
-                      policyName: Et aliquam sunt in et quia cum.
-                      rego: Error maxime quasi quia non voluptatibus error.
-                      version: Qui non quia.
-                    - data: Optio quia et laborum.
-                      dataConfig: In libero perspiciatis voluptatum ut soluta.
-                      group: Commodi nemo fugiat id praesentium accusantium expedita.
-                      lastUpdate: 9002532952206938167
-                      locked: false
-                      policyName: Et aliquam sunt in et quia cum.
-                      rego: Error maxime quasi quia non voluptatibus error.
-                      version: Qui non quia.
-        example:
-            policies:
-                - data: Optio quia et laborum.
-                  dataConfig: In libero perspiciatis voluptatum ut soluta.
-                  group: Commodi nemo fugiat id praesentium accusantium expedita.
-                  lastUpdate: 9002532952206938167
-                  locked: false
-                  policyName: Et aliquam sunt in et quia cum.
-                  rego: Error maxime quasi quia non voluptatibus error.
-                  version: Qui non quia.
-                - data: Optio quia et laborum.
-                  dataConfig: In libero perspiciatis voluptatum ut soluta.
-                  group: Commodi nemo fugiat id praesentium accusantium expedita.
-                  lastUpdate: 9002532952206938167
-                  locked: false
-                  policyName: Et aliquam sunt in et quia cum.
-                  rego: Error maxime quasi quia non voluptatibus error.
-                  version: Qui non quia.
->>>>>>> c3a63e21
+                  policyName: Ut amet.
+                  rego: Quam dolores architecto itaque.
+                  repository: Reprehenderit in libero perspiciatis voluptatum ut soluta.
+                  version: Recusandae est rerum corrupti quia.
         required:
             - policies
     PolicyResponseBody:
@@ -471,87 +434,50 @@
             data:
                 type: string
                 description: Policy static data.
-<<<<<<< HEAD
-                example: Totam officia necessitatibus tempore nulla animi.
+                example: Aut asperiores.
             dataConfig:
                 type: string
                 description: Policy static data optional configuration.
-                example: Consequatur vel rerum rem ipsam nam.
+                example: Vel dolores omnis molestiae tempora sed repellendus.
             group:
                 type: string
                 description: Policy group.
-                example: Recusandae dolorum nisi distinctio vitae ad.
+                example: Et dolores.
             lastUpdate:
                 type: integer
                 description: Last update (Unix timestamp).
-                example: 1724369781608544610
-=======
-                example: Voluptate amet.
-            dataConfig:
-                type: string
-                description: Policy static data optional configuration.
-                example: Aut et.
-            group:
-                type: string
-                description: Policy group.
-                example: Totam officia necessitatibus tempore nulla animi.
-            lastUpdate:
-                type: integer
-                description: Last update (Unix timestamp).
-                example: 4355437808814429430
->>>>>>> c3a63e21
+                example: 8993739598055578473
                 format: int64
             locked:
                 type: boolean
                 description: Locked specifies if the policy is locked or allowed to execute.
-                example: true
+                example: false
             policyName:
                 type: string
                 description: Policy name.
-<<<<<<< HEAD
-                example: Voluptatum voluptas ad corporis adipisci inventore ipsum.
+                example: Veritatis quam qui nostrum eaque.
             rego:
                 type: string
                 description: Policy rego source code.
-                example: Corporis est rem.
+                example: Ipsa ad voluptatum maxime ut.
             repository:
                 type: string
                 description: Policy repository.
-                example: Corrupti quia ad quam dolores architecto.
+                example: Maiores et minus.
             version:
                 type: string
                 description: Policy version.
-                example: Perspiciatis voluptatem.
+                example: Delectus rerum molestiae possimus cum laboriosam.
         example:
-            data: Et dolores.
-            dataConfig: Delectus rerum molestiae possimus cum laboriosam.
-            group: Aut et.
-            lastUpdate: 1727964151602407785
+            data: Aperiam aut odio dolorum.
+            dataConfig: Quae et et unde.
+            group: Ea architecto iure est similique architecto id.
+            lastUpdate: 2495518142683426670
             locked: false
-            policyName: Voluptate amet.
-            rego: Veritatis quam qui nostrum eaque.
-            repository: Quas et aperiam dolores reiciendis.
-            version: Maiores et minus.
-=======
-                example: Corporis est rem.
-            rego:
-                type: string
-                description: Policy rego source code.
-                example: Vitae dolores quas et aperiam dolores reiciendis.
-            version:
-                type: string
-                description: Policy version.
-                example: Consequatur vel rerum rem ipsam nam.
-        example:
-            data: Aut asperiores.
-            dataConfig: Vel dolores omnis molestiae tempora sed repellendus.
-            group: Et dolores.
-            lastUpdate: 8993739598055578473
-            locked: false
-            policyName: Minus fugiat veritatis quam qui nostrum eaque.
-            rego: Ipsa ad voluptatum maxime ut.
-            version: Delectus rerum molestiae possimus cum laboriosam.
->>>>>>> c3a63e21
+            policyName: Consectetur rerum vel sunt.
+            rego: At ut dolore.
+            repository: Vel voluptate quasi delectus.
+            version: Ut est ut molestias sint ipsam.
         required:
             - repository
             - group
