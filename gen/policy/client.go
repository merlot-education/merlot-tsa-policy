--- conflicted
+++ resolved
@@ -28,11 +28,7 @@
 }
 
 // NewClient initializes a "policy" service client given the endpoints.
-<<<<<<< HEAD
-func NewClient(evaluate, validate, lock, unlock, exportBundle, listPolicies, subscribeForPolicyChange goa.Endpoint) *Client {
-=======
-func NewClient(evaluate, lock, unlock, exportBundle, importBundle, policyPublicKey, listPolicies, subscribeForPolicyChange goa.Endpoint) *Client {
->>>>>>> ec64556a
+func NewClient(evaluate, validate, lock, unlock, exportBundle, importBundle, policyPublicKey, listPolicies, subscribeForPolicyChange goa.Endpoint) *Client {
 	return &Client{
 		EvaluateEndpoint:                 evaluate,
 		ValidateEndpoint:                 validate,
